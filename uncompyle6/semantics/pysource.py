#  Copyright (c) 2015, 2016 by Rocky Bernstein
#  Copyright (c) 2005 by Dan Pascu <dan@windowmaker.org>
#  Copyright (c) 2000-2002 by hartmut Goebel <h.goebel@crazy-compilers.com>
#  Copyright (c) 1999 John Aycock

"""Creates Python source code from an uncompyle6 abstract syntax tree.

The terminal symbols are CPython bytecode instructions. (See the
python documentation under module "dis" for a list of instructions
and what they mean).

Upper levels of the grammar is a more-or-less conventional grammar for
Python.

Semantic action rules for nonterminal symbols can be specified here by
creating a method prefaced with "n_" for that nonterminal. For
example, "n_exec_stmt" handles the semantic actions for the
"exec_smnt" nonterminal symbol. Similarly if a method with the name
of the nonterminal is suffixed with "_exit" it will be called after
all of its children are called.

Another other way to specify a semantic rule for a nonterminal is via
rule given in one of the tables MAP_R0, MAP_R, or MAP_DIRECT.

These uses a printf-like syntax to direct substitution from attributes
of the nonterminal and its children..

The rest of the below describes how table-driven semantic actions work
and gives a list of the format specifiers. The default() and engine()
methods implement most of the below.

  Step 1 determines a table (T) and a path to a
  table key (K) from the node type (N) (other nodes are shown as O):

         N                  N               N&K
     / | ... \          / | ... \        / | ... \
    O  O      O        O  O      K      O  O      O
              |
              K

  MAP_R0 (TABLE_R0)  MAP_R (TABLE_R)  MAP_DIRECT (TABLE_DIRECT)

  The default is a direct mapping.  The key K is then extracted from the
  subtree and used to find a table entry T[K], if any.  The result is a
  format string and arguments (a la printf()) for the formatting engine.
  Escapes in the format string are:

    %c  evaluate children N[A] recursively*
    %C  evaluate children N[A[0]]..N[A[1]-1] recursively, separate by A[2]*
    %P  same as %C but sets operator precedence
    %D  same as %C but is for left-recursive lists like kwargs which
        goes to epsilon at the beginning. Using %C an extra separator
        with an epsilon appears at the beginning
    %,  print ',' if last %C only printed one item. This is mostly for tuples
        on the LHS of an assignment statement since BUILD_TUPLE_n pretty-prints
        other tuples.
    %|  tab to current indentation level
    %+ increase current indentation level
    %- decrease current indentation level
    %{...} evaluate ... in context of N
    %% literal '%'
    %p evaluate N setting precedence


  * indicates an argument (A) required.

  The '%' may optionally be followed by a number (C) in square brackets, which
  makes the engine walk down to N[C] before evaluating the escape code.
"""
from __future__ import print_function

import sys, re

from uncompyle6 import PYTHON3
from xdis.code import iscode
from uncompyle6.parser import get_python_parser
from uncompyle6.parsers.astnode import AST
from spark_parser import GenericASTTraversal, DEFAULT_DEBUG as PARSER_DEFAULT_DEBUG
from uncompyle6.scanner import Code, get_scanner
from uncompyle6.scanners.tok import Token, NoneToken
import uncompyle6.parser as python_parser
from uncompyle6.show import (
    maybe_show_asm,
    maybe_show_ast,
    maybe_show_ast_param_default,
)

if PYTHON3:
    from itertools import zip_longest
    from io import StringIO
    minint = -sys.maxsize-1
    maxint = sys.maxsize
else:
    from itertools import izip_longest as zip_longest
    from StringIO import StringIO
    minint = -sys.maxint-1
    maxint = sys.maxint

LINE_LENGTH = 80

# Some ASTs used for comparing code fragments (like 'return None' at
# the end of functions).

RETURN_LOCALS = AST('return_stmt',
                    [ AST('ret_expr', [AST('expr', [ Token('LOAD_LOCALS') ])]),
                      Token('RETURN_VALUE')])

NONE = AST('expr', [ NoneToken ] )

RETURN_NONE = AST('stmt',
                  [ AST('return_stmt',
                        [ NONE, Token('RETURN_VALUE')]) ])

PASS = AST('stmts',
           [ AST('sstmt',
                 [ AST('stmt',
                       [ AST('passstmt', [])])])])

ASSIGN_DOC_STRING = lambda doc_string: \
  AST('stmt',
      [ AST('assign',
            [ AST('expr', [ Token('LOAD_CONST', pattr=doc_string) ]),
              AST('designator', [ Token('STORE_NAME', pattr='__doc__')])
            ])])

BUILD_TUPLE_0 = AST('expr',
                    [ AST('build_list',
                          [ Token('BUILD_TUPLE_0') ])])

NAME_MODULE = AST('stmt',
                [ AST('assign',
                    [ AST('expr', [Token('LOAD_NAME', pattr='__name__')]),
                      AST('designator', [ Token('STORE_NAME', pattr='__module__')])
                      ])])

# TAB = '\t'			# as God intended
TAB = ' ' *4   # is less spacy than "\t"
INDENT_PER_LEVEL = ' ' # additional intent per pretty-print level

TABLE_R = {
    'STORE_ATTR':	( '%c.%[1]{pattr}', 0),
#   'STORE_SUBSCR':	( '%c[%c]', 0, 1 ),
    'DELETE_ATTR':	( '%|del %c.%[-1]{pattr}\n', 0 ),
#   'EXEC_STMT':	( '%|exec %c in %[1]C\n', 0, (0,maxint,', ') ),
}

TABLE_R0 = {
#    'BUILD_LIST':	( '[%C]',      (0,-1,', ') ),
#    'BUILD_TUPLE':	( '(%C)',      (0,-1,', ') ),
#    'CALL_FUNCTION':	( '%c(%P)', 0, (1,-1,', ') ),
}
TABLE_DIRECT = {
    'BINARY_ADD':	( '+' ,),
    'BINARY_SUBTRACT':	( '-' ,),
    'BINARY_MULTIPLY':	( '*' ,),
    'BINARY_DIVIDE':	( '/' ,),
    'BINARY_MATRIX_MULTIPLY':	( '@' ,),
    'BINARY_TRUE_DIVIDE':	( '/' ,),
    'BINARY_FLOOR_DIVIDE':	( '//' ,),
    'BINARY_MODULO':	( '%%',),
    'BINARY_POWER':	( '**',),
    'BINARY_LSHIFT':	( '<<',),
    'BINARY_RSHIFT':	( '>>',),
    'BINARY_AND':	( '&' ,),
    'BINARY_OR':	( '|' ,),
    'BINARY_XOR':	( '^' ,),
    'INPLACE_ADD':	( '+=' ,),
    'INPLACE_SUBTRACT':	( '-=' ,),
    'INPLACE_MULTIPLY':	( '*=' ,),
    'INPLACE_MATRIX_MULTIPLY':	( '@=' ,),
    'INPLACE_DIVIDE':	( '/=' ,),
    'INPLACE_TRUE_DIVIDE':	( '/=' ,),
    'INPLACE_FLOOR_DIVIDE':	( '//=' ,),
    'INPLACE_MODULO':	( '%%=',),
    'INPLACE_POWER':	( '**=',),
    'INPLACE_LSHIFT':	( '<<=',),
    'INPLACE_RSHIFT':	( '>>=',),
    'INPLACE_AND':	( '&=' ,),
    'INPLACE_OR':	( '|=' ,),
    'INPLACE_XOR':	( '^=' ,),
    'binary_expr':	( '%c %c %c', 0, -1, 1 ),

    'UNARY_POSITIVE':	( '+',),
    'UNARY_NEGATIVE':	( '-',),
    'UNARY_INVERT':	( '~%c'),
    'unary_expr':   ( '%c%c', 1, 0),

    'unary_not':	( 'not %c', 0 ),
    'unary_convert':	( '`%c`', 0 ),
    'get_iter':	( 'iter(%c)', 0 ),
    'slice0':		( '%c[:]', 0 ),
    'slice1':		( '%c[%p:]', 0, (1, 100) ),
    'slice2':		( '%c[:%p]', 0, (1, 100) ),
    'slice3':		( '%c[%p:%p]', 0, (1, 100), (2, 100) ),

    'IMPORT_FROM':	( '%{pattr}', ),
    'load_attr':	( '%c.%[1]{pattr}', 0),
    'LOAD_FAST':	( '%{pattr}', ),
    'LOAD_NAME':	( '%{pattr}', ),
    'LOAD_CLASSNAME':	( '%{pattr}', ),
    'LOAD_GLOBAL':	( '%{pattr}', ),
    'LOAD_DEREF':	( '%{pattr}', ),
    'LOAD_LOCALS':	( 'locals()', ),
    'LOAD_ASSERT':  ( '%{pattr}', ),
#   'LOAD_CONST':	( '%{pattr}', ),	# handled by n_LOAD_CONST
    'DELETE_FAST':	( '%|del %{pattr}\n', ),
    'DELETE_NAME':	( '%|del %{pattr}\n', ),
    'DELETE_GLOBAL':	( '%|del %{pattr}\n', ),
    'delete_subscr':	( '%|del %c[%c]\n', 0, 1,),
    'binary_subscr':	( '%c[%p]', 0, (1, 100)),
    'binary_subscr2':	( '%c[%p]', 0, (1, 100)),
    'store_subscr':	( '%c[%c]', 0, 1),
    'STORE_FAST':	( '%{pattr}', ),
    'STORE_NAME':	( '%{pattr}', ),
    'STORE_GLOBAL':	( '%{pattr}', ),
    'STORE_DEREF':	( '%{pattr}', ),
    'unpack':		( '%C%,', (1, maxint, ', ') ),

    # This nonterminal we create on the fly in semantic routines
    'unpack_w_parens':	( '(%C%,)', (1, maxint, ', ') ),

    'unpack_list':	( '[%C]', (1, maxint, ', ') ),
    'build_tuple2':	( '%P', (0, -1, ', ', 100) ),

    # 'list_compr':	( '[ %c ]', -2),	# handled by n_list_compr
    'list_iter':	( '%c', 0),
    'list_for':		( ' for %c in %c%c', 2, 0, 3 ),
    'list_if':		( ' if %c%c', 0, 2 ),
    'list_if_not':		( ' if not %p%c', (0, 22), 2 ),
    'lc_body':		( '', ),	# ignore when recusing

    'comp_iter':	( '%c', 0),
    'comp_if':		( ' if %c%c', 0, 2 ),
    'comp_ifnot':	( ' if not %p%c', (0, 22), 2 ),
    'comp_body':	( '', ),	# ignore when recusing
    'set_comp_body':    ( '%c', 0 ),
    'gen_comp_body':    ( '%c', 0 ),
    'dict_comp_body':   ( '%c:%c', 1, 0 ),

    'assign':		( '%|%c = %p\n', -1, (0, 200) ),
    'augassign1':	( '%|%c %c %c\n', 0, 2, 1),
    'augassign2':	( '%|%c.%[2]{pattr} %c %c\n', 0, -3, -4),
    'designList':	( '%c = %c', 0, -1 ),
    'and':          	( '%c and %c', 0, 2 ),
    'ret_and':        	( '%c and %c', 0, 2 ),
    'and2':          	( '%c', 3 ),
    'or':           	( '%c or %c', 0, 2 ),
    'ret_or':           	( '%c or %c', 0, 2 ),
    'conditional':  ( '%p if %p else %p', (2, 27), (0, 27), (4, 27)),
    'ret_cond':     ( '%p if %p else %p', (2, 27), (0, 27), (-1, 27)),
    'conditionalnot':  ( '%p if not %p else %p', (2, 27), (0, 22), (4, 27)),
    'ret_cond_not':  ( '%p if not %p else %p', (2, 27), (0, 22), (-1, 27)),
    'conditional_lambda':  ( '(%c if %c else %c)', 2, 0, 3),
    'return_lambda':    ('%c', 0),
    'compare':		( '%p %[-1]{pattr} %p', (0, 19), (1, 19) ),
    'cmp_list':		( '%p %p', (0, 20), (1, 19)),
    'cmp_list1':	( '%[3]{pattr} %p %p', (0, 19), (-2, 19)),
    'cmp_list2':	( '%[1]{pattr} %p', (0, 19)),
#   'classdef': 	(), # handled by n_classdef()
    'funcdef':  	( '\n\n%|def %c\n', -2), # -2 to handle closures
    'funcdefdeco':  	( '\n\n%c', 0),
    'mkfuncdeco':  	( '%|@%c\n%c', 0, 1),
    'mkfuncdeco0':  	( '%|def %c\n', 0),
    'classdefdeco':  	( '\n\n%c', 0),
    'classdefdeco1':  	( '%|@%c\n%c', 0, 1),
    'kwarg':    	( '%[0]{pattr}=%c', 1),
    'kwargs':    	( '%D', (0, maxint, ', ') ),

    'assert_expr_or': ( '%c or %c', 0, 2 ),
    'assert_expr_and':    ( '%c and %c', 0, 2 ),
    'print_items_stmt': ( '%|print %c%c,\n', 0, 2),  # Python 2 only
    'print_items_nl_stmt': ( '%|print %c%c\n', 0, 2),
    'print_item':  ( ', %c', 0),
    'print_nl':	( '%|print\n', ),
    'print_to':		( '%|print >> %c, %c,\n', 0, 1 ),
    'print_to_nl':	( '%|print >> %c, %c\n', 0, 1 ),
    'print_nl_to':	( '%|print >> %c\n', 0 ),
    'print_to_items':	( '%C', (0, 2, ', ') ),

    'call_stmt':	( '%|%p\n', (0, 200)),
    'break_stmt':	( '%|break\n', ),
    'continue_stmt':	( '%|continue\n', ),

    'raise_stmt0':	( '%|raise\n', ),
    'raise_stmt1':	( '%|raise %c\n', 0),
    'raise_stmt3':	( '%|raise %c, %c, %c\n', 0, 1, 2),
#    'yield':	( 'yield %c', 0),
#    'return_stmt':	( '%|return %c\n', 0),

    'ifstmt':		( '%|if %c:\n%+%c%-', 0, 1 ),
    'iflaststmt':		( '%|if %c:\n%+%c%-', 0, 1 ),
    'iflaststmtl':		( '%|if %c:\n%+%c%-', 0, 1 ),
    'testtrue':     ( 'not %p', (0, 22) ),

    'ifelsestmt':	( '%|if %c:\n%+%c%-%|else:\n%+%c%-', 0, 1, 3 ),
    'ifelsestmtc':	( '%|if %c:\n%+%c%-%|else:\n%+%c%-', 0, 1, 3 ),
    'ifelsestmtl':	( '%|if %c:\n%+%c%-%|else:\n%+%c%-', 0, 1, 3 ),
    'ifelifstmt':	( '%|if %c:\n%+%c%-%c', 0, 1, 3 ),
    'elifelifstmt':	( '%|elif %c:\n%+%c%-%c', 0, 1, 3 ),
    'elifstmt':		( '%|elif %c:\n%+%c%-', 0, 1 ),
    'elifelsestmt':	( '%|elif %c:\n%+%c%-%|else:\n%+%c%-', 0, 1, 3 ),
    'ifelsestmtr':	( '%|if %c:\n%+%c%-%|else:\n%+%c%-', 0, 1, 2 ),
    'elifelsestmtr':	( '%|elif %c:\n%+%c%-%|else:\n%+%c%-\n\n', 0, 1, 2 ),

    'whileTruestmt':	( '%|while True:\n%+%c%-\n\n', 1 ),
    'whilestmt':	( '%|while %c:\n%+%c%-\n\n', 1, 2 ),
    'while1stmt':	( '%|while 1:\n%+%c%-\n\n', 1 ),
    'while1elsestmt':  ( '%|while 1:\n%+%c%-%|else:\n%+%c%-\n\n', 1, 3 ),
    'whileelsestmt':	( '%|while %c:\n%+%c%-%|else:\n%+%c%-\n\n', 1, 2, -2 ),
    'whileelselaststmt':	( '%|while %c:\n%+%c%-%|else:\n%+%c%-', 1, 2, -2 ),
    'forstmt':		( '%|for %c in %c:\n%+%c%-\n\n', 3, 1, 4 ),
    'forelsestmt':	(
        '%|for %c in %c:\n%+%c%-%|else:\n%+%c%-\n\n', 3, 1, 4, -2),
    'forelselaststmt':	(
        '%|for %c in %c:\n%+%c%-%|else:\n%+%c%-', 3, 1, 4, -2),
    'forelselaststmtl':	(
        '%|for %c in %c:\n%+%c%-%|else:\n%+%c%-\n\n', 3, 1, 4, -2),
    'trystmt':		( '%|try:\n%+%c%-%c\n\n', 1, 3 ),
    'tryelsestmt':	( '%|try:\n%+%c%-%c%|else:\n%+%c%-\n\n', 1, 3, 4 ),
    'tryelsestmtc':	( '%|try:\n%+%c%-%c%|else:\n%+%c%-', 1, 3, 4 ),
    'tryelsestmtl':	( '%|try:\n%+%c%-%c%|else:\n%+%c%-', 1, 3, 4 ),
    'tf_trystmt':	( '%c%-%c%+', 1, 3 ),
    'tf_tryelsestmt':	( '%c%-%c%|else:\n%+%c', 1, 3, 4 ),
    'tryfinallystmt':	( '%|try:\n%+%c%-%|finally:\n%+%c%-\n\n', 1, 5 ),
    'except':           ( '%|except:\n%+%c%-', 3 ),
    'except_cond1':	( '%|except %c:\n', 1 ),
    'except_suite':     ( '%+%c%-%C', 0, (1, maxint, '') ),
    'except_suite_finalize':     ( '%+%c%-%C', 1, (3, maxint, '') ),
    'withstmt':     ( '%|with %c:\n%+%c%-', 0, 3),
    'withasstmt':   ( '%|with %c as %c:\n%+%c%-', 0, 2, 3),
    'passstmt':		( '%|pass\n', ),
    'STORE_FAST':	( '%{pattr}', ),
    'kv':		( '%c: %c', 3, 1 ),
    'kv2':		( '%c: %c', 1, 2 ),
    'mapexpr':		( '{%[1]C}', (0, maxint, ', ') ),
    'importstmt': ( '%|import %c\n', 2),
    'importfrom': ( '%|from %[2]{pattr} import %c\n', 3 ),
    'importstar': ( '%|from %[2]{pattr} import *\n', ),
}


MAP_DIRECT = (TABLE_DIRECT, )
MAP_R0 = (TABLE_R0, -1, 0)
MAP_R = (TABLE_R, -1)

MAP = {
    'stmt':		MAP_R,
    'call_function':		MAP_R,
    'del_stmt':		MAP_R,
    'designator':	MAP_R,
    'exprlist':		MAP_R0,
}

PRECEDENCE = {
    'build_list':           0,
    'mapexpr':              0,
    'unary_convert':        0,
    'dictcomp':             0,
    'setcomp':              0,
    'list_compr':           0,
    'genexpr':              0,

    'load_attr':            2,
    'binary_subscr':        2,
    'binary_subscr2':       2,
    'slice0':               2,
    'slice1':               2,
    'slice2':               2,
    'slice3':               2,
    'buildslice2':          2,
    'buildslice3':          2,
    'call_function':        2,

    'BINARY_POWER':         4,

    'unary_expr':           6,

    'BINARY_MULTIPLY':      8,
    'BINARY_DIVIDE':        8,
    'BINARY_TRUE_DIVIDE':   8,
    'BINARY_FLOOR_DIVIDE':  8,
    'BINARY_MODULO':        8,

    'BINARY_ADD':           10,
    'BINARY_SUBTRACT':      10,

    'BINARY_LSHIFT':        12,
    'BINARY_RSHIFT':        12,

    'BINARY_AND':           14,

    'BINARY_XOR':           16,

    'BINARY_OR':            18,

    'cmp':                  20,

    'unary_not':            22,

    'and':                  24,
    'ret_and':              24,

    'or':                   26,
    'ret_or':               26,

    'conditional':          28,
    'conditionalnot':       28,
    'ret_cond':             28,
    'ret_cond_not':         28,

    '_mklambda':            30,
    'yield':                101,
    'yield_from':           101
}

ASSIGN_TUPLE_PARAM = lambda param_name: \
             AST('expr', [ Token('LOAD_FAST', pattr=param_name) ])

escape = re.compile(r'''
            (?P<prefix> [^%]* )
            % ( \[ (?P<child> -? \d+ ) \] )?
                ((?P<type> [^{] ) |
                 ( [{] (?P<expr> [^}]* ) [}] ))
        ''', re.VERBOSE)

def is_docstring(node):
    try:
        return (node[0][0].type == 'assign' and
            node[0][0][1][0].pattr == '__doc__')
    except:
        return False

class ParserError(python_parser.ParserError):
    def __init__(self, error, tokens):
        self.error = error # previous exception
        self.tokens = tokens

    def __str__(self):
        lines = ['--- This code section failed: ---']
        lines.extend([str(i) for i in self.tokens])
        lines.extend( ['', str(self.error)] )
        return '\n'.join(lines)

def find_globals(node, globs):
    """Find globals in this statement."""
    for n in node:
        if isinstance(n, AST):
            globs = find_globals(n, globs)
        elif n.type in ('STORE_GLOBAL', 'DELETE_GLOBAL'):
            globs.add(n.pattr)
    return globs

def find_all_globals(node, globs):
    """Find globals in this statement."""
    for n in node:
        if isinstance(n, AST):
            globs = find_all_globals(n, globs)
        elif n.type in ('STORE_GLOBAL', 'DELETE_GLOBAL', 'LOAD_GLOBAL'):
            globs.add(n.pattr)
    return globs

def find_none(node):
    for n in node:
        if isinstance(n, AST):
            if not n in ('return_stmt', 'return_if_stmt'):
                if find_none(n):
                    return True
        elif n.type == 'LOAD_CONST' and n.pattr is None:
            return True
    return False

class SourceWalkerError(Exception):
    def __init__(self, errmsg):
        self.errmsg = errmsg

    def __str__(self):
        return self.errmsg

class SourceWalker(GenericASTTraversal, object):
    stacked_params = ('f', 'indent', 'isLambda', '_globals')

    def __init__(self, version, out, scanner, showast=False,
                 debug_parser=PARSER_DEFAULT_DEBUG,
                 compile_mode='exec', is_pypy=False,
                 linestarts={}):
        GenericASTTraversal.__init__(self, ast=None)
        self.scanner = scanner
        params = {
            'f': out,
            'indent': '',
            }
        self.version = version
        self.p = get_python_parser(version, debug_parser=dict(debug_parser),
                                   compile_mode=compile_mode, is_pypy=is_pypy)
        self.debug_parser = dict(debug_parser)
        self.showast = showast
        self.params = params
        self.param_stack = []
        self.ERROR = None
        self.prec = 100
        self.return_none = False
        self.mod_globs = set()
        self.currentclass = None
        self.classes = []
        self.pending_newlines = 0
        self.linestarts = linestarts
        self.line_number = 0

        # hide_internal suppresses displaying the additional instructions that sometimes
        # exist in code but but were not written in the source code.
        # An example is:
        # __module__ = __name__
        self.hide_internal = True
        self.name = None
        self.version = version
        self.is_pypy = is_pypy

        self.customize_for_version(is_pypy, version)
        return

    @staticmethod
    def customize_for_version(is_pypy, version):
        if is_pypy:
            ########################
            # PyPy changes
            #######################
            TABLE_DIRECT.update({
                'assert_pypy':	( '%|assert %c\n' , 1 ),
                'assert2_pypy':	( '%|assert %c, %c\n' , 1, 4 ),
                'trystmt_pypy':	( '%|try:\n%+%c%-%c\n\n', 1, 2 ),
                'tryfinallystmt_pypy': ( '%|try:\n%+%c%-%|finally:\n%+%c%-\n\n', 1, 3 ),
                'assign3_pypy':     ( '%|%c, %c, %c = %c, %c, %c\n', 5, 4, 3, 0, 1, 2 ),
                'assign2_pypy':     ( '%|%c, %c = %c, %c\n', 3, 2, 0, 1),
                })
        else:
            ########################
            # Without PyPy
            #######################
            TABLE_DIRECT.update({
                'assert':		( '%|assert %c\n' , 0 ),
                'assert2':		( '%|assert %c, %c\n' , 0, 3 ),
                'trystmt':		( '%|try:\n%+%c%-%c\n\n', 1, 3 ),
                'assign2':     ( '%|%c, %c = %c, %c\n', 3, 4, 0, 1 ),
                'assign3':     ( '%|%c, %c, %c = %c, %c, %c\n', 5, 6, 7, 0, 1, 2 ),
                })
        if version < 3.0:
            TABLE_R.update({
                'STORE_SLICE+0':	( '%c[:]', 0 ),
                'STORE_SLICE+1':	( '%c[%p:]', 0, (1, 100) ),
                'STORE_SLICE+2':	( '%c[:%p]', 0, (1, 100) ),
                'STORE_SLICE+3':	( '%c[%p:%p]', 0, (1, 100), (2, 100) ),
                'DELETE_SLICE+0':	( '%|del %c[:]\n', 0 ),
                'DELETE_SLICE+1':	( '%|del %c[%c:]\n', 0, 1 ),
                'DELETE_SLICE+2':	( '%|del %c[:%c]\n', 0, 1 ),
                'DELETE_SLICE+3':	( '%|del %c[%c:%c]\n', 0, 1, 2 ),
            })
            TABLE_DIRECT.update({
                'raise_stmt2':	( '%|raise %c, %c\n', 0, 1),
            })
        else:
            # Gotta love Python for its futzing around with syntax like this
            TABLE_DIRECT.update({
                'raise_stmt2':	( '%|raise %c from %c\n', 0, 1),
            })


        if version < 2.0:
            TABLE_DIRECT.update({
                'importlist':	( '%C', (0, maxint, ', ') ),
                })
        else:
            TABLE_DIRECT.update({
                'importlist2':	( '%C', (0, maxint, ', ') ),
                })
            if version <= 2.3:
                TABLE_DIRECT.update({
                    'tryfinallystmt': ( '%|try:\n%+%c%-%|finally:\n%+%c%-\n\n', 1, 4 )
                })

            elif version >= 2.5:
                ########################
                # Import style for 2.5+
                ########################
                TABLE_DIRECT.update({
                    'importmultiple': ( '%|import %c%c\n', 2, 3 ),
                    'import_cont'   : ( ', %c', 2 ),
                })

        ########################################
        # Python 2.6+
        #    except <condition> as <var>
        # vs. older:
        #    except <condition> , <var>
        #
        # For 2.6 we use the older syntax which
        # matches how we parse this in bytecode
        ########################################
        if version > 2.6:
            TABLE_DIRECT.update({
                'except_cond2':	( '%|except %c as %c:\n', 1, 5 ),
            })
        else:
            TABLE_DIRECT.update({
                'except_cond3':	( '%|except %c, %c:\n', 1, 6 ),
            })
        if 2.4 <= version <= 2.6:
            TABLE_DIRECT.update({
                'comp_for':	( ' for %c in %c', 3, 1 ),
            })
        else:
            TABLE_DIRECT.update({
                'comp_for':	( ' for %c in %c%c', 2, 0, 3 ),
            })


        ##########################
        # Python 3.2 and 3.3 only
        ##########################
        if 3.2 <= version <= 3.3:
            TABLE_DIRECT.update({
                'store_locals': ( '%|# inspect.currentframe().f_locals = __locals__\n', ),
                })
        elif version >= 3.4:
            ########################
            # Python 3.4+ Additions
            #######################
            TABLE_DIRECT.update({
                'LOAD_CLASSDEREF':	( '%{pattr}', ),
                })
            if version >= 3.6:
                ########################
                # Python 3.6+ Additions
                #######################
                TABLE_DIRECT.update({
                    'fstring_expr': ( "f'{%c%{conversion}}'", 0),
                })
        return

    f = property(lambda s: s.params['f'],
                 lambda s, x: s.params.__setitem__('f', x),
                 lambda s: s.params.__delitem__('f'),
                 None)

    indent = property(lambda s: s.params['indent'],
                 lambda s, x: s.params.__setitem__('indent', x),
                 lambda s: s.params.__delitem__('indent'),
                 None)

    isLambda = property(lambda s: s.params['isLambda'],
                 lambda s, x: s.params.__setitem__('isLambda', x),
                 lambda s: s.params.__delitem__('isLambda'),
                 None)

    _globals = property(lambda s: s.params['_globals'],
                 lambda s, x: s.params.__setitem__('_globals', x),
                 lambda s: s.params.__delitem__('_globals'),
                 None)

    def set_pos_info(self, node):
        if hasattr(node, 'offset'):
            if node.offset in self.linestarts:
                self.line_number = self.linestarts[node.offset]

    def preorder(self, node=None):
        super(SourceWalker, self).preorder(node)
        self.set_pos_info(node)

    def indentMore(self, indent=TAB):
        self.indent += indent

    def indentLess(self, indent=TAB):
        self.indent = self.indent[:-len(indent)]

    def traverse(self, node, indent=None, isLambda=False):
        self.param_stack.append(self.params)
        if indent is None: indent = self.indent
        p = self.pending_newlines
        self.pending_newlines = 0
        self.params = {
            '_globals': {},
            'f': StringIO(),
            'indent': indent,
            'isLambda': isLambda,
            }
        self.preorder(node)
        self.f.write('\n'*self.pending_newlines)
        result = self.f.getvalue()
        self.params = self.param_stack.pop()
        self.pending_newlines = p
        return result

    def write(self, *data):
        if (len(data) == 0) or (len(data) == 1 and data[0] == ''):
            return
        out = ''.join((str(j) for j in data))
        n = 0
        for i in out:
            if i == '\n':
                n += 1
                if n == len(out):
                    self.pending_newlines = max(self.pending_newlines, n)
                    return
            elif n:
                self.pending_newlines = max(self.pending_newlines, n)
                out = out[n:]
                break
            else:
                break

        if self.pending_newlines > 0:
            self.f.write('\n'*self.pending_newlines)
            self.pending_newlines = 0

        for i in out[::-1]:
            if i == '\n':
                self.pending_newlines += 1
            else:
                break

        if self.pending_newlines:
            out = out[:-self.pending_newlines]
        self.f.write(out)

    def println(self, *data):
        if data and not(len(data) == 1 and data[0] ==''):
            self.write(*data)
        self.pending_newlines = max(self.pending_newlines, 1)

    def print_docstring(self, indent, docstring):
        quote = '"""'
        self.write(indent)
        if not PYTHON3 and not isinstance(docstring, str):
            # Must be unicode in Python2
            self.write('u')
            docstring = repr(docstring.expandtabs())[2:-1]
        else:
            docstring = repr(docstring.expandtabs())[1:-1]

        for (orig, replace) in (('\\\\', '\t'),
                                ('\\r\\n', '\n'),
                                ('\\n', '\n'),
                                ('\\r', '\n'),
                                ('\\"', '"'),
                                ("\\'", "'")):
            docstring = docstring.replace(orig, replace)

        # Do a raw string if there are backslashes but no other escaped characters:
        # also check some edge cases
        if ('\t' in docstring
            and '\\' not in docstring
            and len(docstring) >= 2
            and docstring[-1] != '\t'
            and (docstring[-1] != '"'
                 or docstring[-2] == '\t')):
            self.write('r') # raw string
            # restore backslashes unescaped since raw
            docstring = docstring.replace('\t', '\\')
        else:
            # Escape '"' if it's the last character, so it doesn't
            # ruin the ending triple quote
            if len(docstring) and docstring[-1] == '"':
                docstring = docstring[:-1] + '\\"'
            # Escape triple quote anywhere
            docstring = docstring.replace('"""', '\\"\\"\\"')
            # Restore escaped backslashes
            docstring = docstring.replace('\t', '\\\\')
        lines = docstring.split('\n')
        calculate_indent = maxint
        for line in lines[1:]:
            stripped = line.lstrip()
            if len(stripped) > 0:
                calculate_indent = min(calculate_indent, len(line) - len(stripped))
        calculate_indent = min(calculate_indent, len(lines[-1]) - len(lines[-1].lstrip()))
        # Remove indentation (first line is special):
        trimmed = [lines[0]]
        if calculate_indent < maxint:
            trimmed += [line[calculate_indent:] for line in lines[1:]]

        self.write(quote)
        if len(trimmed) == 0:
            self.println(quote)
        elif len(trimmed) == 1:
            self.println(trimmed[0], quote)
        else:
            self.println(trimmed[0])
            for line in trimmed[1:-1]:
                self.println( indent, line )
            self.println(indent, trimmed[-1], quote)

    def is_return_none(self, node):
        # Is there a better way?
        ret = (node[0] == 'ret_expr'
               and node[0][0] == 'expr'
               and node[0][0][0] == 'LOAD_CONST'
               and node[0][0][0].pattr is None)
        if self.version <= 2.6:
            return ret
        else:
            # FIXME: should the AST expression be folded into
            # the global RETURN_NONE constant?
            return (ret or
                    node == AST('return_stmt',
                                [AST('ret_expr', [NONE]), Token('RETURN_VALUE')]))

    def n_return_stmt(self, node):
        if self.params['isLambda']:
            self.preorder(node[0])
            self.prune()
        else:
            self.write(self.indent, 'return')
            # One reason we worry over whether we use "return None" or "return"
            # is that inside a generator, "return None" is illegal.
            # Thank you, Python!
            if (self.return_none or not self.is_return_none(node)):
                self.write(' ')
                self.preorder(node[0])
            self.println()
            self.prune() # stop recursing

    def n_return_if_stmt(self, node):
        if self.params['isLambda']:
            self.preorder(node[0])
            self.prune()
        else:
            self.write(self.indent, 'return')
            if self.return_none or not self.is_return_none(node):
                self.write(' ')
                self.preorder(node[0])
            self.println()
            self.prune() # stop recursing

    def n_yield(self, node):
        self.write('yield')
        if node != AST('yield', [NONE, Token('YIELD_VALUE')]):
            self.write(' ')
            self.preorder(node[0])
        self.prune() # stop recursing

    # In Python 3.3+ only
    def n_yield_from(self, node):
        self.write('yield from')
        self.write(' ')
        if 3.3 <= self.version <= 3.4:
            self.preorder(node[0][0][0][0])
        elif self.version >= 3.5:
            self.preorder(node[0])
        else:
            assert False, "dunno about this python version"
        self.prune() # stop recursing

    def n_buildslice3(self, node):
        p = self.prec
        self.prec = 100
        if not node[0].isNone():
            self.preorder(node[0])
        self.write(':')
        if not node[1].isNone():
            self.preorder(node[1])
        self.write(':')
        if not node[2].isNone():
            self.preorder(node[2])
        self.prec = p
        self.prune() # stop recursing

    def n_buildslice2(self, node):
        p = self.prec
        self.prec = 100
        if not node[0].isNone():
            self.preorder(node[0])
        self.write(':')
        if not node[1].isNone():
            self.preorder(node[1])
        self.prec = p
        self.prune() # stop recursing

    def n_expr(self, node):
        p = self.prec
        if node[0].type.startswith('binary_expr'):
            n = node[0][-1][0]
        else:
            n = node[0]

        self.prec = PRECEDENCE.get(n.type, -2)
        if n == 'LOAD_CONST' and repr(n.pattr)[0] == '-':
            self.prec = 6

        if p < self.prec:
            self.write('(')
            self.preorder(node[0])
            self.write(')')
        else:
            self.preorder(node[0])
        self.prec = p
        self.prune()

    def n_ret_expr(self, node):
        if len(node) == 1 and node[0] == 'expr':
            self.n_expr(node[0])
        else:
            self.n_expr(node)

    n_ret_expr_or_cond = n_expr

    def n_binary_expr(self, node):
        self.preorder(node[0])
        self.write(' ')
        self.preorder(node[-1])
        self.write(' ')
        self.prec -= 1
        self.preorder(node[1])
        self.prec += 1
        self.prune()

    def n_str(self, node):
        self.write(node[0].pattr)
        self.prune()

    def pp_tuple(self, tup):
        """Pretty print a tuple"""
        last_line = self.f.getvalue().split("\n")[-1]
        l = len(last_line)+1
        indent = ' ' * l
        self.write('(')
        sep = ''
        for item in tup:
            self.write(sep)
            l += len(sep)
            s = repr(item)
            l += len(s)
            self.write(s)
            sep = ','
            if l > LINE_LENGTH:
                l = 0
                sep += '\n' + indent
            else:
                sep += ' '
                pass
            pass
        self.write(')')


    def n_LOAD_CONST(self, node):
        data = node.pattr; datatype = type(data)
        if isinstance(datatype, int) and data == minint:
            # convert to hex, since decimal representation
            # would result in 'LOAD_CONST; UNARY_NEGATIVE'
            # change:hG/2002-02-07: this was done for all negative integers
            # todo: check whether this is necessary in Python 2.1
            self.write( hex(data) )
        elif datatype is type(Ellipsis):
            self.write('...')
        elif data is None:
            # LOAD_CONST 'None' only occurs, when None is
            # implicit eg. in 'return' w/o params
            # pass
            self.write('None')
        elif isinstance(data, tuple):
            self.pp_tuple(data)
        else:
            self.write(repr(data))
        # LOAD_CONST is a terminal, so stop processing/recursing early
        self.prune()

    def n_delete_subscr(self, node):
        if node[-2][0] == 'build_list' and node[-2][0][-1].type.startswith('BUILD_TUPLE'):
            if node[-2][0][-1] != 'BUILD_TUPLE_0':
                node[-2][0].type = 'build_tuple2'
        self.default(node)

    n_store_subscr = n_binary_subscr = n_delete_subscr

#    'tryfinallystmt':	( '%|try:\n%+%c%-%|finally:\n%+%c%-', 1, 5 ),
    def n_tryfinallystmt(self, node):
        if len(node[1][0]) == 1 and node[1][0][0] == 'stmt':
            if node[1][0][0][0] == 'trystmt':
                node[1][0][0][0].type = 'tf_trystmt'
            if node[1][0][0][0] == 'tryelsestmt':
                node[1][0][0][0].type = 'tf_tryelsestmt'
        self.default(node)

    def n_exec_stmt(self, node):
        """
        exec_stmt ::= expr exprlist DUP_TOP EXEC_STMT
        exec_stmt ::= expr exprlist EXEC_STMT
        """
        self.write(self.indent, 'exec ')
        self.preorder(node[0])
        if not node[1][0].isNone():
            sep = ' in '
            for subnode in node[1]:
                self.write(sep); sep = ", "
                self.preorder(subnode)
        self.println()
        self.prune() # stop recursing

    def n_ifelsestmt(self, node, preprocess=False):
        else_suite = node[3]

        n = else_suite[0]

        if len(n) == 1 == len(n[0]) and n[0] == '_stmts':
            n = n[0][0][0]
        elif n[0].type in ('lastc_stmt', 'lastl_stmt'):
            n = n[0][0]
        else:
            if not preprocess:
                self.default(node)
            return

        if n.type in ('ifstmt', 'iflaststmt', 'iflaststmtl'):
            node.type = 'ifelifstmt'
            n.type = 'elifstmt'
        elif n.type in ('ifelsestmtr',):
            node.type = 'ifelifstmt'
            n.type = 'elifelsestmtr'
        elif n.type in ('ifelsestmt', 'ifelsestmtc', 'ifelsestmtl'):
            node.type = 'ifelifstmt'
            self.n_ifelsestmt(n, preprocess=True)
            if n == 'ifelifstmt':
                n.type = 'elifelifstmt'
            elif n.type in ('ifelsestmt', 'ifelsestmtc', 'ifelsestmtl'):
                n.type = 'elifelsestmt'
        if not preprocess:
            self.default(node)

    n_ifelsestmtc = n_ifelsestmtl = n_ifelsestmt

    def n_ifelsestmtr(self, node):
        if len(node[2]) != 2:
            self.default(node)

        if not (node[2][0][0][0] == 'ifstmt' and node[2][0][0][0][1][0] == 'return_if_stmts') \
                and not (node[2][0][-1][0] == 'ifstmt' and node[2][0][-1][0][1][0] == 'return_if_stmts'):
            self.default(node)
            return

        self.write(self.indent, 'if ')
        self.preorder(node[0])
        self.println(':')
        self.indentMore()
        self.preorder(node[1])
        self.indentLess()

        if_ret_at_end = False
        if len(node[2][0]) >= 3:
            if node[2][0][-1][0] == 'ifstmt' and node[2][0][-1][0][1][0] == 'return_if_stmts':
                if_ret_at_end = True

        past_else = False
        prev_stmt_is_if_ret = True
        for n in node[2][0]:
            if (n[0] == 'ifstmt' and n[0][1][0] == 'return_if_stmts'):
                if prev_stmt_is_if_ret:
                    n[0].type = 'elifstmt'
                prev_stmt_is_if_ret = True
            else:
                prev_stmt_is_if_ret = False
                if not past_else and not if_ret_at_end:
                    self.println(self.indent, 'else:')
                    self.indentMore()
                    past_else = True
            self.preorder(n)
        if not past_else or if_ret_at_end:
            self.println(self.indent, 'else:')
            self.indentMore()
        self.preorder(node[2][1])
        self.indentLess()
        self.prune()

    def n_elifelsestmtr(self, node):
        if len(node[2]) != 2:
            self.default(node)

        for n in node[2][0]:
            if not (n[0] == 'ifstmt' and n[0][1][0] == 'return_if_stmts'):
                self.default(node)
                return

        self.write(self.indent, 'elif ')
        self.preorder(node[0])
        self.println(':')
        self.indentMore()
        self.preorder(node[1])
        self.indentLess()

        for n in node[2][0]:
            n[0].type = 'elifstmt'
            self.preorder(n)
        self.println(self.indent, 'else:')
        self.indentMore()
        self.preorder(node[2][1])
        self.indentLess()
        self.prune()

    def n_import_as(self, node):
        store_node = node[-1][-1]
        assert store_node.type.startswith('STORE_')
        iname = node[0].pattr  # import name
        sname = store_node.pattr # store_name
        if iname and iname == sname or iname.startswith(sname + '.'):
            self.write(iname)
        else:
            self.write(iname, ' as ', sname)
        self.prune() # stop recursing

    n_import_as_cont = n_import_as

    def n_importfrom(self, node):
        relative_path_index = 0
        if self.version >= 2.5 and node[relative_path_index].pattr > 0:
            node[2].pattr = '.'*node[relative_path_index].pattr + node[2].pattr
        self.default(node)

    n_importstar = n_importfrom

    def n_mkfunc(self, node):

        if self.version >= 3.3 or node[-2] == 'kwargs':
            # LOAD_CONST code object ..
            # LOAD_CONST        'x0'  if >= 3.3
            # MAKE_FUNCTION ..
            code = node[-3]
        elif node[-2] == 'expr':
            code = node[-2][0]
        else:
            # LOAD_CONST code object ..
            # MAKE_FUNCTION ..
            code = node[-2]

        func_name = code.attr.co_name
        self.write(func_name)

        self.indentMore()
        self.make_function(node, isLambda=False, codeNode=code)

        if len(self.param_stack) > 1:
            self.write('\n\n')
        else:
            self.write('\n\n\n')
        self.indentLess()
        self.prune() # stop recursing

    def n_mklambda(self, node):
        self.make_function(node, isLambda=True, codeNode=node[-2])
        self.prune() # stop recursing

    def n_list_compr(self, node):
        """List comprehensions the way they are done in Python 2.
        """
        p = self.prec
        self.prec = 27
        if self.version >= 2.7:
            if self.is_pypy:
                self.n_list_compr_pypy27(node)
                return
            n = node[-1]
        elif node[-1] == 'del_stmt':
            n = node[-3] if node[-2] == 'JUMP_BACK' else node[-2]

        assert n == 'list_iter'

        # find innermost node
        while n == 'list_iter':
            n = n[0] # recurse one step
            if   n == 'list_for':	n = n[3]
            elif n == 'list_if':	n = n[2]
            elif n == 'list_if_not': n= n[2]
        assert n == 'lc_body'
        self.write( '[ ')

        if self.version >= 2.7:
            expr = n[0]
            list_iter = node[-1]
        else:
            expr = n[1]
            list_iter = node[-3] if node[-2] == 'JUMP_BACK' else node[-2]

        assert expr == 'expr'
        assert list_iter == 'list_iter'

        self.preorder(expr)
        self.preorder(list_iter)
        self.write( ' ]')
        self.prec = p
        self.prune() # stop recursing

    def n_list_compr_pypy27(self, node):
        """List comprehensions the way they are done in PYPY Python 2.7.
        """
        p = self.prec
        self.prec = 27
        if node[-1].type == 'list_iter':
            n = node[-1]
        elif self.is_pypy and node[-1] == 'JUMP_BACK':
            n = node[-2]
        list_expr = node[0]

        if len(node) >= 3:
            designator = node[3]
        elif self.is_pypy and n[0] == 'list_for':
            designator = n[0][2]

        assert n == 'list_iter'
        assert designator == 'designator'

        # find innermost node
        while n == 'list_iter':
            n = n[0] # recurse one step
            if   n == 'list_for':	n = n[3]
            elif n == 'list_if':	n = n[2]
            elif n == 'list_if_not': n= n[2]
        assert n == 'lc_body'
        self.write( '[ ')

        expr = n[0]
        list_iter = node[-2] if self.is_pypy and node[-1] == 'JUMP_BACK' else node[-1]

        assert expr == 'expr'
        assert list_iter == 'list_iter'

        self.preorder(expr)
        self.write( ' for ')
        self.preorder(designator)
        self.write( ' in ')
        self.preorder(list_expr)
        self.write( ' ]')
        self.prec = p
        self.prune() # stop recursing

    def comprehension_walk(self, node, iter_index, code_index=-5):
        p = self.prec
        self.prec = 27

        # FIXME: clean this up
        if self.version > 3.0 and node == 'dictcomp':
            cn = node[1]
        elif self.version < 2.7 and node == 'genexpr':
            if node[0] == 'LOAD_GENEXPR':
                cn = node[0]
            elif node[0] == 'load_closure':
                cn = node[1]

        elif self.version > 3.0 and node == 'genexpr':
            if node[0] == 'load_genexpr':
                load_genexpr = node[0]
            elif node[1] == 'load_genexpr':
                load_genexpr = node[1]
            cn = load_genexpr[0]
        elif hasattr(node[code_index], 'attr'):
            # Python 2.5+ (and earlier?) does this
            cn = node[code_index]
        else:
            if len(node[1]) > 1 and hasattr(node[1][1], 'attr'):
                # Python 3.3+ does this
                cn = node[1][1]
            elif hasattr(node[1][0], 'attr'):
                # Python 3.2 does this
                cn = node[1][0]
            else:
                assert False, "Can't find code for comprehension"

        assert iscode(cn.attr)

        code = Code(cn.attr, self.scanner, self.currentclass)
        ast = self.build_ast(code._tokens, code._customize)
        self.customize(code._customize)
        ast = ast[0][0][0]

        n = ast[iter_index]
        assert n == 'comp_iter', n

        # find innermost node
        while n == 'comp_iter': # list_iter
            n = n[0] # recurse one step
            if n == 'comp_for':
                if n[0] == 'SETUP_LOOP':
                    n = n[4]
                else:
                    n = n[3]
            elif n == 'comp_if':
                n = n[2]
            elif n == 'comp_ifnot':
                n = n[2]

        assert n == 'comp_body', n

        self.preorder(n[0])
        self.write(' for ')
        self.preorder(ast[iter_index-1])
        self.write(' in ')
        iter_expr = node[2] if node[2] == 'expr' else node[-3]
        assert iter_expr == 'expr'
        self.preorder(iter_expr)
        self.preorder(ast[iter_index])
        self.prec = p

    def n_genexpr(self, node):
        self.write('(')
        code_index = -6 if self.version > 3.2 else -5
        self.comprehension_walk(node, iter_index=3, code_index=code_index)
        self.write(')')
        self.prune()

    def n_setcomp(self, node):
        self.write('{')
        if node[0] in ['LOAD_SETCOMP', 'LOAD_DICTCOMP']:
            self.comprehension_walk3(node, 1, 0)
        elif node[0].type == 'load_closure' and self.version >= 3.0:
            self.setcomprehension_walk3(node, collection_index=4)
        else:
            self.comprehension_walk(node, iter_index=4)
        self.write('}')
        self.prune()

    def comprehension_walk3(self, node, iter_index, code_index=-5):
        """
        List comprehensions the way they are done in Python3.
        They're more other comprehensions, e.g. set comprehensions
        See if we can combine code.
        """
        p = self.prec
        self.prec = 27
        code = node[code_index].attr

        assert iscode(code), node[code_index]
        code = Code(code, self.scanner, self.currentclass)

        ast = self.build_ast(code._tokens, code._customize)
        self.customize(code._customize)
        # skip over stmts sstmt smt
        ast = ast[0][0][0]
        designator = None
        if ast in ['setcomp_func', 'dictcomp_func']:
            for k in ast:
                if k == 'comp_iter':
                    n = k
                elif k == 'designator':
                    designator = k
                    pass
                pass
            pass
        else:
            ast = ast[0][0]
            n = ast[iter_index]
            assert n == 'list_iter', n

        ## FIXME: I'm not totally sure this is right.

        # find innermost node
        if_node = None
        comp_for = None
        comp_designator = None
        if n == 'comp_iter':
            comp_for = n
            comp_designator = ast[3]

        have_not = False
        while n in ('list_iter', 'comp_iter'):
            n = n[0] # recurse one step
            if n in ('list_for', 'comp_for'):
                if n[2] == 'designator':
                    designator = n[2]
                n = n[3]
            elif n in ('list_if', 'list_if_not', 'comp_if', 'comp_ifnot'):
                have_not = n in ('list_if_not', 'comp_ifnot')
                if_node = n[0]
                if n[1] == 'designator':
                    designator = n[1]
                n = n[2]
                pass
            pass

        # Python 2.7+ starts including set_comp_body
        # Python 3.5+ starts including setcomp_func
        assert n.type in ('lc_body', 'comp_body', 'setcomp_func', 'set_comp_body'), ast
        assert designator, "Couldn't find designator in list/set comprehension"

        self.preorder(n[0])
        self.write(' for ')
        if comp_designator:
            self.preorder(comp_designator)
        else:
            self.preorder(designator)

        self.write(' in ')
        self.preorder(node[-3])
        if comp_designator:
            self.preorder(comp_for)
        elif if_node:
            self.write(' if ')
            if have_not:
                self.write('not ')
            self.preorder(if_node)
        self.prec = p

    def listcomprehension_walk2(self, node):
        """List comprehensions the way they are done in Python 2.
        They're more other comprehensions, e.g. set comprehensions
        See if we can combine code.
        """
        p = self.prec
        self.prec = 27

        code = Code(node[1].attr, self.scanner, self.currentclass)
        ast = self.build_ast(code._tokens, code._customize)
        self.customize(code._customize)
        if node == 'setcomp':
            ast = ast[0][0][0]
        else:
            ast = ast[0][0][0][0][0]

        n = ast[1]
        collection = node[-3]
        list_if = None
        assert n == 'list_iter'

        # find innermost node
        while n == 'list_iter':
            n = n[0] # recurse one step
            if n == 'list_for':
                designator = n[2]
                n = n[3]
            elif n in ('list_if', 'list_if_not'):
                # FIXME: just a guess
                if n[0].type == 'expr':
                    list_if = n
                else:
                    list_if = n[1]
                n = n[2]
                pass
            pass

        assert n == 'lc_body', ast

        self.preorder(n[0])
        self.write(' for ')
        self.preorder(designator)
        self.write(' in ')
        self.preorder(collection)
        if list_if:
            self.preorder(list_if)
        self.prec = p

    def n_listcomp(self, node):
        self.write('[')
        if node[0].type == 'load_closure':
            self.listcomprehension_walk2(node)
        else:
            self.comprehension_walk3(node, 1, 0)
        self.write(']')
        self.prune()

    n_dictcomp = n_setcomp

    def setcomprehension_walk3(self, node, collection_index):
        """List comprehensions the way they are done in Python3.
        They're more other comprehensions, e.g. set comprehensions
        See if we can combine code.
        """
        p = self.prec
        self.prec = 27

        code = Code(node[1].attr, self.scanner, self.currentclass)
        ast = self.build_ast(code._tokens, code._customize)
        self.customize(code._customize)
        ast = ast[0][0][0]
        designator = ast[3]
        collection = node[collection_index]

        n = ast[4]
        list_if = None
        assert n == 'comp_iter'

        # find innermost node
        while n == 'comp_iter':
            n = n[0] # recurse one step
            # FIXME: adjust for set comprehension
            if n == 'list_for':
                designator = n[2]
                n = n[3]
            elif n in ('list_if', 'list_if_not', 'comp_if', 'comp_if_not'):
                # FIXME: just a guess
                if n[0].type == 'expr':
                    list_if = n
                else:
                    list_if = n[1]
                n = n[2]
                pass
            pass

        assert n == 'comp_body', ast

        self.preorder(n[0])
        self.write(' for ')
        self.preorder(designator)
        self.write(' in ')
        self.preorder(collection)
        if list_if:
            self.preorder(list_if)
        self.prec = p

    def n_classdef(self, node):
        # class definition ('class X(A,B,C):')
        cclass = self.currentclass

        if self.version > 3.0:
            if node == 'classdefdeco2':
                currentclass = node[1][2].pattr
                buildclass = node
            else:
                currentclass = node[1][0].pattr
                buildclass = node[0]

            assert 'mkfunc' == buildclass[1]
            mkfunc = buildclass[1]
            if mkfunc[0] == 'kwargs':
                if 3.0 <= self.version <= 3.2:
                    for n in mkfunc:
                        if hasattr(n, 'attr') and iscode(n.attr):
                            subclass = n.attr
                            break
                        elif n == 'expr':
                            subclass = n[0].attr
                        pass
                    pass
                else:
                    for n in mkfunc:
                        if hasattr(n, 'attr') and iscode(n.attr):
                            subclass = n.attr
                            break
                        pass
                    pass
                subclass_info = node if node == 'classdefdeco2' else node[0]
            elif buildclass[1][0] == 'load_closure':
                # Python 3 with closures not functions
                load_closure = buildclass[1]
                if hasattr(load_closure[-3], 'attr'):
                    # Python 3.3 classes with closures work like this.
                    # Note have to test before 3.2 case because
                    # index -2 also has an attr.
                    subclass = load_closure[-3].attr
                elif hasattr(load_closure[-2], 'attr'):
                    # Python 3.2 works like this
                    subclass = load_closure[-2].attr
                else:
                    raise 'Internal Error n_classdef: cannot find class body'
                if hasattr(buildclass[3], '__len__'):
                    subclass_info = buildclass[3]
                elif hasattr(buildclass[2], '__len__'):
                    subclass_info = buildclass[2]
                else:
                    raise 'Internal Error n_classdef: cannot superclass name'
            else:
                subclass = buildclass[1][0].attr
                subclass_info = node[0]
        else:
            buildclass = node if (node == 'classdefdeco2') else node[0]
            build_list = buildclass[1][0]
            if hasattr(buildclass[-3][0], 'attr'):
                subclass = buildclass[-3][0].attr
                currentclass = buildclass[0].pattr
            elif hasattr(node[0][0], 'pattr'):
                subclass = buildclass[-3][1].attr
                currentclass = node[0][0].pattr
            else:
                raise 'Internal Error n_classdef: cannot find class name'

        if (node == 'classdefdeco2'):
            self.write('\n')
        else:
            self.write('\n\n')

        self.currentclass = str(currentclass)
        self.write(self.indent, 'class ', self.currentclass)

        if self.version > 3.0:
            self.print_super_classes3(subclass_info)
        else:
            self.print_super_classes(build_list)
        self.println(':')

        # class body
        self.indentMore()
        self.build_class(subclass)
        self.indentLess()

        self.currentclass = cclass
        if len(self.param_stack) > 1:
            self.write('\n\n')
        else:
            self.write('\n\n\n')

        self.prune()

    n_classdefdeco2 = n_classdef

    def print_super_classes(self, node):
        if not (node == 'build_list'):
            return

        n_subclasses = len(node[:-1])
        if n_subclasses > 0 or self.version > 2.1:
            # Not an old-style pre-2.2 class
            self.write('(')

        line_separator = ', '
        sep = ''
        for elem in node[:-1]:
            value = self.traverse(elem)
            self.write(sep, value)
            sep = line_separator

        if n_subclasses > 0 or self.version > 2.1:
            # Not an old-style pre-2.2 class
            self.write(')')

    def print_super_classes3(self, node):
        n = len(node)-1
        if node.type != 'expr':
            assert node[n].type.startswith('CALL_FUNCTION')
            for i in range(n-2, 0, -1):
                if not node[i].type in ['expr', 'LOAD_CLASSNAME']:
                    break
                pass

            if i == n-2:
                return
            line_separator = ', '
            sep = ''
            self.write('(')
            i += 2
            while i < n:
                value = self.traverse(node[i])
                i += 1
                self.write(sep, value)
                sep = line_separator
                pass
            pass
        else:
            self.write('(')
            value = self.traverse(node[0])
            self.write(value)
            pass

        self.write(')')

    def n_mapexpr(self, node):
        """
        prettyprint a mapexpr
        'mapexpr' is something like k = {'a': 1, 'b': 42}"
        We will source-code use line breaks to guide us when to break.
        """
        p = self.prec
        self.prec = 100

        self.indentMore(INDENT_PER_LEVEL)
        sep = INDENT_PER_LEVEL[:-1]
        self.write('{')
        line_number = self.line_number

        if self.version >= 3.0 and not self.is_pypy:
            if node[0].type.startswith('kvlist'):
                # Python 3.5+ style key/value list in mapexpr
                kv_node = node[0]
                l = list(kv_node)
                i = 0
                # Respect line breaks from source
                while i < len(l):
                    self.write(sep)
                    name = self.traverse(l[i], indent='')
                    if i > 0:
                        if (line_number != self.line_number):
                            self.write("\n" + self.indent + INDENT_PER_LEVEL[:-1])
                            pass
                    line_number = self.line_number
                    self.write(name, ': ')
                    value = self.traverse(l[i+1], indent=self.indent+(len(name)+2)*' ')
                    self.write(value)
                    sep = ","
                    if line_number != self.line_number:
                        sep += "\n" + self.indent + INDENT_PER_LEVEL[:-1]
                        line_number = self.line_number
                    i += 2
                    pass
                pass
            elif node[1].type.startswith('kvlist'):
                # Python 3.0..3.4 style key/value list in mapexpr
                kv_node = node[1]
                l = list(kv_node)
                if len(l) > 0 and l[0].type == 'kv3':
                    # Python 3.2 does this
                    kv_node = node[1][0]
                    l = list(kv_node)
                i = 0
                while i < len(l):
                    self.write(sep)
                    name = self.traverse(l[i+1], indent='')
                    if i > 0:
                        if (line_number != self.line_number):
                            self.write("\n" + self.indent + INDENT_PER_LEVEL[:-1])
                            pass
                        pass
                    line_number = self.line_number
                    self.write(name, ': ')
                    value = self.traverse(l[i], indent=self.indent+(len(name)+2)*' ')
                    self.write(value)
                    sep = ","
                    if line_number != self.line_number:
                        sep += "\n" + self.indent + INDENT_PER_LEVEL[:-1]
                        line_number = self.line_number
                    else:
                        sep += " "
                    i += 3
                    pass
                pass
            pass
        else:
            # Python 2 style kvlist
            assert node[-1].type.startswith('kvlist')
            kv_node = node[-1] # goto kvlist

            first_time = True
            for kv in kv_node:
                assert kv in ('kv', 'kv2', 'kv3')
                # kv ::= DUP_TOP expr ROT_TWO expr STORE_SUBSCR
                # kv2 ::= DUP_TOP expr expr ROT_THREE STORE_SUBSCR
                # kv3 ::= expr expr STORE_MAP

                # FIXME: DRY this and the above
                if kv == 'kv':
                    self.write(sep)
                    name = self.traverse(kv[-2], indent='')
                    if first_time:
                        if (line_number != self.line_number):
                            self.write("\n" + self.indent + "  ")
                            pass
                        first_time = False
                        pass
                    line_number = self.line_number
                    self.write(name, ': ')
                    value = self.traverse(kv[1], indent=self.indent+(len(name)+2)*' ')
                elif kv == 'kv2':
                    self.write(sep)
                    name = self.traverse(kv[1], indent='')
                    if first_time:
                        if (line_number != self.line_number):
                            self.write("\n" + self.indent + "  ")
                            pass
                        first_time = False
                        pass
                    line_number = self.line_number
                    self.write(name, ': ')
                    value = self.traverse(kv[-3], indent=self.indent+(len(name)+2)*' ')
                elif kv == 'kv3':
                    self.write(sep)
                    name = self.traverse(kv[-2], indent='')
                    if first_time:
                        if (line_number != self.line_number):
                            self.write("\n" + self.indent + "  ")
                            pass
                        first_time = False
                        pass
                    line_number = self.line_number
                    self.write(name, ': ')
                    line_number = self.line_number
                    value = self.traverse(kv[0], indent=self.indent+(len(name)+2)*' ')
                    pass
<<<<<<< HEAD
                self.write(sep, name, ': ', value)
                sep = line_seperator
=======
                self.write(value)
                sep = ","
                if line_number != self.line_number:
                    sep += "\n" + self.indent + "  "
                    line_number = self.line_number
        if sep.startswith(",\n"):
            self.write(sep[1:])
>>>>>>> 8e62a48c
        self.write('}')
        self.indentLess(INDENT_PER_LEVEL)
        self.prec = p
        self.prune()

    def n_build_list(self, node):
        """
        prettyprint a list or tuple
        """
        p = self.prec
        self.prec = 100
        lastnode = node.pop()
        lastnodetype = lastnode.type
        have_star = False
        if lastnodetype.startswith('BUILD_LIST'):
            # 3.5+ has BUILD_LIST_UNPACK
            if lastnodetype == 'BUILD_LIST_UNPACK':
                # FIXME: need to handle range of BUILD_LIST_UNPACK
                have_star = True
                endchar = ''
            else:
                self.write('['); endchar = ']'
        elif lastnodetype.startswith('BUILD_TUPLE'):
            self.write('('); endchar = ')'
        elif lastnodetype.startswith('BUILD_SET'):
            self.write('{'); endchar = '}'
        elif lastnodetype.startswith('ROT_TWO'):
            self.write('('); endchar = ')'
        else:
            raise 'Internal Error: n_build_list expects list or tuple'

        flat_elems = []
        for elem in node:
            if elem == 'expr1024':
                for subelem in elem:
                        for subsubelem in subelem:
                            flat_elems.append(subsubelem)
            elif elem == 'expr32':
                for subelem in elem:
                    flat_elems.append(subelem)
            else:
                flat_elems.append(elem)

        self.indentMore(INDENT_PER_LEVEL)
        sep = ''

        for elem in flat_elems:
            if elem == 'ROT_THREE':
                continue
            assert elem == 'expr'
            line_number = self.line_number
            value = self.traverse(elem)
            if line_number != self.line_number:
                sep += '\n' + self.indent + INDENT_PER_LEVEL[:-1]
            else:
                if sep != '': sep += ' '
            if have_star:
                sep += '*'
            self.write(sep, value)
            sep = ','
        if lastnode.attr == 1 and lastnodetype.startswith('BUILD_TUPLE'):
            self.write(',')
        self.write(endchar)
        self.indentLess(INDENT_PER_LEVEL)
        self.prec = p
        self.prune()

    def n_unpack(self, node):
        if node[0].type.startswith('UNPACK_EX'):
            # Python 3+
            before_count, after_count = node[0].attr
            for i in range(before_count+1):
                self.preorder(node[i])
                if i != 0:
                    self.write(', ')
            self.write('*')
            for i in range(1, after_count+2):
                self.preorder(node[before_count+i])
                if i != after_count + 1:
                    self.write(', ')
            self.prune()
            return
        for n in node[1:]:
            if n[0].type == 'unpack':
                n[0].type = 'unpack_w_parens'
        self.default(node)

    n_unpack_w_parens = n_unpack

    def n_assign(self, node):
        # A horrible hack for Python 3.0 .. 3.2
        if 3.0 <= self.version <= 3.2 and len(node) == 2:
            if (node[0][0] == 'LOAD_FAST' and node[0][0].pattr == '__locals__' and
                node[1][0].type == 'STORE_LOCALS'):
                self.prune()
        self.default(node)

    def n_assign2(self, node):
        for n in node[-2:]:
            if n[0] == 'unpack':
                n[0].type = 'unpack_w_parens'
        self.default(node)

    def n_assign3(self, node):
        for n in node[-3:]:
            if n[0] == 'unpack':
                n[0].type = 'unpack_w_parens'
        self.default(node)

    def n_except_cond2(self, node):
        if node[-2][0] == 'unpack':
            node[-2][0].type = 'unpack_w_parens'
        self.default(node)

    FSTRING_CONVERSION_MAP = {1: '!s', 2: '!r', 3: '!a'}

    def n_fstring_expr(self, node):
        node.conversion = self.FSTRING_CONVERSION_MAP.get(node.data[1].attr, '')
        self.default(node)

    def engine(self, entry, startnode):
        """The format template interpetation engine.  See the comment at the
        beginning of this module for the how we interpret format specifications such as
        %c, %C, and so on.
        """

        # self.println("----> ", startnode.type)
        fmt = entry[0]
        arg = 1
        i = 0

        m = escape.search(fmt)
        while m:
            i = m.end()
            self.write(m.group('prefix'))

            typ = m.group('type') or '{'
            node = startnode
            try:
                if m.group('child'):
                    node = node[int(m.group('child'))]
            except:
                print(node.__dict__)
                raise

            if   typ == '%':	self.write('%')
            elif typ == '+':
                self.line_number += 1
                self.indentMore()
            elif typ == '-':
                self.line_number += 1
                self.indentLess()
            elif typ == '|':
                self.line_number += 1
                self.write(self.indent)
            # Used mostly on the LHS of an assignment
            # BUILD_TUPLE_n is pretty printed and may take care of other uses.
            elif typ == ',':
                if (node.type in ('unpack', 'unpack_w_parens') and
                    node[0].attr == 1):
                    self.write(',')
            elif typ == 'c':
                # FIXME: In Python3 sometimes like from
                # importfrom
                #   importlist2
                #     import_as
                #       designator
                # STORE_NAME        'load_entry_point'
                #	POP_TOP           '' (2, (0, 1))
                # we get that weird POP_TOP tuple, e.g (2, (0,1)).
                # Why? and
                # Is there some sort of invalid bounds access going on?
                if isinstance(entry[arg], int):
                    self.preorder(node[entry[arg]])
                    arg += 1
            elif typ == 'p':
                p = self.prec
                (index, self.prec) = entry[arg]
                self.preorder(node[index])
                self.prec = p
                arg += 1
            elif typ == 'C':
                low, high, sep = entry[arg]
                remaining = len(node[low:high])
                for subnode in node[low:high]:
                    self.preorder(subnode)
                    remaining -= 1
                    if remaining > 0:
                        self.write(sep)
                arg += 1
            elif typ == 'D':
                low, high, sep = entry[arg]
                remaining = len(node[low:high])
                for subnode in node[low:high]:
                    remaining -= 1
                    if len(subnode) > 0:
                        self.preorder(subnode)
                        if remaining > 0:
                            self.write(sep)
                            pass
                        pass
                    pass
                arg += 1
            elif typ == 'x':
                # This code is only used in fragments
                assert isinstance(entry[arg], tuple)
                arg += 1
            elif typ == 'P':
                p = self.prec
                low, high, sep, self.prec = entry[arg]
                remaining = len(node[low:high])
                # remaining = len(node[low:high])
                for subnode in node[low:high]:
                    self.preorder(subnode)
                    remaining -= 1
                    if remaining > 0:
                        self.write(sep)
                self.prec = p
                arg += 1
            elif typ == '{':
                d = node.__dict__
                expr = m.group('expr')
                try:
                    self.write(eval(expr, d, d))
                except:
                    print(node)
                    raise
            m = escape.search(fmt, i)
        self.write(fmt[i:])

    def default(self, node):
        mapping = self._get_mapping(node)
        table = mapping[0]
        key = node

        for i in mapping[1:]:
            key = key[i]
            pass

        if key.type in table:
            self.engine(table[key.type], node)
            self.prune()

    def customize(self, customize):
        """
        Special handling for opcodes, such as those that take a variable number
        of arguments -- we add a new entry for each in TABLE_R.
        """
        for k, v in list(customize.items()):
            if k in TABLE_R:
                continue
            op = k[ :k.rfind('_') ]

            if k.startswith('CALL_METHOD'):
                # This happens in PyPy only
                TABLE_R[k] = ('%c(%P)', 0, (1, -1, ', ', 100))
            elif op == 'CALL_FUNCTION':
                TABLE_R[k] = ('%c(%P)', 0, (1, -1, ', ', 100))
            elif op in ('CALL_FUNCTION_VAR',
                        'CALL_FUNCTION_VAR_KW', 'CALL_FUNCTION_KW'):
                if v == 0:
                    str = '%c(%C' # '%C' is a dummy here ...
                    p2 = (0, 0, None) # .. because of this
                else:
                    str = '%c(%C, '
                    p2 = (1, -2, ', ')
                if op == 'CALL_FUNCTION_VAR':
                    str += '*%c)'
                    entry = (str, 0, p2, -2)
                elif op == 'CALL_FUNCTION_KW':
                    str += '**%c)'
                    entry = (str, 0, p2, -2)
                else:
                    str += '*%c, **%c)'
                    if p2[2]: p2 = (1, -3, ', ')
                    entry = (str, 0, p2, -3, -2)
                    pass
                TABLE_R[k] = entry
                pass
            # handled by n_mapexpr:
            # if op == 'BUILD_SLICE':	TABLE_R[k] = ('%C'    ,    (0,-1,':'))
            # handled by n_build_list:
            # if   op == 'BUILD_LIST':	TABLE_R[k] = ('[%C]'  ,    (0,-1,', '))
            # elif op == 'BUILD_TUPLE':	TABLE_R[k] = ('(%C%,)',    (0,-1,', '))
            pass
        return

    def get_tuple_parameter(self, ast, name):
        """
        If the name of the formal parameter starts with dot,
        it's a tuple parameter, like this:
        #          def MyFunc(xx, (a,b,c), yy):
        #                  print a, b*2, c*42
        In byte-code, the whole tuple is assigned to parameter '.1' and
        then the tuple gets unpacked to 'a', 'b' and 'c'.

        Since identifiers starting with a dot are illegal in Python,
        we can search for the byte-code equivalent to '(a,b,c) = .1'
        """

        assert ast == 'stmts'
        for i in range(len(ast)):
            # search for an assign-statement
            assert ast[i][0] == 'stmt'
            node = ast[i][0][0]
            if (node == 'assign'
                and node[0] == ASSIGN_TUPLE_PARAM(name)):
                # okay, this assigns '.n' to something
                del ast[i]
                # walk lhs; this
                # returns a tuple of identifiers as used
                # within the function definition
                assert node[1] == 'designator'
                # if lhs is not a UNPACK_TUPLE (or equiv.),
                # add parenteses to make this a tuple
                # if node[1][0] not in ('unpack', 'unpack_list'):
                return '(' + self.traverse(node[1]) + ')'
            # return self.traverse(node[1])
        raise Exception("Can't find tuple parameter " + name)

    def make_function(self, node, isLambda, nested=1, codeNode=None):
        """Dump function defintion, doc string, and function body."""

        def build_param(ast, name, default):
            """build parameters:
                - handle defaults
                - handle format tuple parameters
            """
            if self.version < 3.0:
                # if formal parameter is a tuple, the paramater name
                # starts with a dot (eg. '.1', '.2')
                if name.startswith('.'):
                    # replace the name with the tuple-string
                    name = self.get_tuple_parameter(ast, name)
                    pass
                pass

            if default:
                value = self.traverse(default, indent='')
                maybe_show_ast_param_default(self.showast, name, value)
                result = '%s=%s' % (name,  value)
                if result[-2:] == '= ':	# default was 'LOAD_CONST None'
                    result += 'None'
                return result
            else:
                return name

        # MAKE_FUNCTION_... or MAKE_CLOSURE_...
        assert node[-1].type.startswith('MAKE_')

        args_node = node[-1]
        if isinstance(args_node.attr, tuple):
            if self.version <= 3.3:
                # positional args are after kwargs
                defparams = node[1:args_node.attr[0]+1]
            else:
                # positional args are before kwargs
                defparams = node[:args_node.attr[0]]
            pos_args, kw_args, annotate_args  = args_node.attr
        else:
            defparams = node[:args_node.attr]
            kw_args  = 0
            pass

        if 3.0 <= self.version <= 3.2:
            lambda_index = -2
        elif 3.03 <= self.version:
            lambda_index = -3
        else:
            lambda_index = None

        if lambda_index and isLambda and iscode(node[lambda_index].attr):
            assert node[lambda_index].type == 'LOAD_LAMBDA'
            code = node[lambda_index].attr
        else:
            code = codeNode.attr

        assert iscode(code)
        code = Code(code, self.scanner, self.currentclass)

        # add defaults values to parameter names
        argc = code.co_argcount
        paramnames = list(code.co_varnames[:argc])

        # defaults are for last n parameters, thus reverse
        if not 3.0 <= self.version <= 3.2:
            paramnames.reverse(); defparams.reverse()

        try:
            ast = self.build_ast(code._tokens,
                                 code._customize,
                                 isLambda = isLambda,
                                 noneInNames = ('None' in code.co_names))
        except ParserError as p:
            self.write(str(p))
            self.ERROR = p
            return

        kw_pairs = args_node.attr[1] if self.version >= 3.0 else 0
        indent = self.indent

        # build parameters
        if not 3.0 <= self.version <= 3.2:
            params = [build_param(ast, name, default) for
                      name, default in zip_longest(paramnames, defparams, fillvalue=None)]
            params.reverse() # back to correct order

            if 4 & code.co_flags:	# flag 2 -> variable number of args
                if self.version > 3.0:
                    params.append('*%s' % code.co_varnames[argc + kw_pairs])
                else:
                    params.append('*%s' % code.co_varnames[argc])
                argc += 1

            # dump parameter list (with default values)
            if isLambda:
                self.write("lambda ", ", ".join(params))
            else:
                self.write("(", ", ".join(params))
            # self.println(indent, '#flags:\t', int(code.co_flags))

        else:
            if isLambda:
                self.write("lambda ")
            else:
                self.write("(")

            if 4 & code.co_flags:	# flag 2 -> variable number of args
                self.write('*%s' % code.co_varnames[argc + kw_pairs])
                argc += 1

            i = len(paramnames) - len(defparams)
            self.write(",".join(paramnames[:i]))
            suffix = ', ' if i > 0 else ''
            for n in node:
                if n == 'pos_arg':
                    self.write(suffix)
                    self.write(paramnames[i] + '=')
                    i += 1
                    self.preorder(n)
                    suffix = ', '

        if kw_args > 0:
            if not (4 & code.co_flags):
                if argc > 0:
                    self.write(", *, ")
                else:
                    self.write("*, ")
                pass
            else:
                self.write(", ")

            if not 3.0 <= self.version <= 3.2:
                for n in node:
                    if n == 'pos_arg':
                        continue
                    elif self.version >= 3.4 and n.type != 'kwargs':
                        continue
                    else:
                        self.preorder(n)
                    break
            else:
                kwargs = node[0]
                last = len(kwargs)-1
                i = 0
                for n in node[0]:
                    if n == 'kwarg':
                        self.write('%s=' % n[0].pattr)
                        self.preorder(n[1])
                        if i < last:
                            self.write(', ')
                        i += 1
                        pass
                    pass
                pass
            pass

        if 8 & code.co_flags:	# flag 3 -> keyword args
            if argc > 0:
                self.write(', ')
            self.write('**%s' % code.co_varnames[argc + kw_pairs])

        if isLambda:
            self.write(": ")
        else:
            self.println("):")

        if len(code.co_consts)>0 and code.co_consts[0] is not None and not isLambda: # ugly
            # docstring exists, dump it
            self.print_docstring(indent, code.co_consts[0])

        code._tokens = None # save memory
        assert ast == 'stmts'

        all_globals = find_all_globals(ast, set())
        for g in ((all_globals & self.mod_globs) | find_globals(ast, set())):
            self.println(self.indent, 'global ', g)
        self.mod_globs -= all_globals
        has_none = 'None' in code.co_names
        rn = has_none and not find_none(ast)
        self.gen_source(ast, code.co_name, code._customize, isLambda=isLambda,
                        returnNone=rn)
        code._tokens = None; code._customize = None # save memory

    def build_class(self, code):
        """Dump class definition, doc string and class body."""

        assert iscode(code)
        self.classes.append(self.currentclass)
        code = Code(code, self.scanner, self.currentclass)

        indent = self.indent
        # self.println(indent, '#flags:\t', int(code.co_flags))
        ast = self.build_ast(code._tokens, code._customize)
        code._tokens = None # save memory
        assert ast == 'stmts'

        first_stmt = ast[0][0]
        if 3.0 <= self.version <= 3.3:
            try:
                if first_stmt[0] == 'store_locals':
                    if self.hide_internal:
                        del ast[0]
                        first_stmt = ast[0][0]
            except:
                pass

        try:
            if first_stmt == NAME_MODULE:
                if self.hide_internal:
                    del ast[0]
                    first_stmt = ast[0][0]
            pass
        except:
            pass

        have_qualname = False
        if self.version < 3.0:
            # Should we ditch this in favor of the "else" case?
            qualname = '.'.join(self.classes)
            QUAL_NAME = AST('stmt',
                            [ AST('assign',
                                  [ AST('expr', [Token('LOAD_CONST', pattr=qualname)]),
                                    AST('designator', [ Token('STORE_NAME', pattr='__qualname__')])
                                  ])])
            have_qualname = (ast[0][0] == QUAL_NAME)
        else:
            # Python 3.4+ has constants like 'cmp_to_key.<locals>.K'
            # which are not simple classes like the < 3 case.
            try:
                if (first_stmt[0] == 'assign' and
                    first_stmt[0][0][0] == 'LOAD_CONST' and
                    first_stmt[0][1] == 'designator' and
                    first_stmt[0][1][0] == Token('STORE_NAME', pattr='__qualname__')):
                    have_qualname = True
            except:
                pass

        if have_qualname:
            if self.hide_internal: del ast[0]
            pass

        # if docstring exists, dump it
        if (code.co_consts and code.co_consts[0] is not None and len(ast) > 0):
            do_doc = False
            if is_docstring(ast[0]):
                i = 0
                do_doc = True
            elif (len(ast) > 1 and is_docstring(ast[1])):
                i = 1
                do_doc = True
            if do_doc and self.hide_internal:
                try:
                    docstring = ast[i][0][0][0][0].pattr
                except:
                    docstring = code.co_consts[0]
                self.print_docstring(indent, docstring)
                self.println()
                del ast[i]


        # the function defining a class normally returns locals(); we
        # don't want this to show up in the source, thus remove the node
        if len(ast) > 0 and ast[-1][0] == RETURN_LOCALS:
            if self.hide_internal: del ast[-1] # remove last node
        # else:
        #    print ast[-1][-1]

        for g in find_globals(ast, set()):
            self.println(indent, 'global ', g)

        old_name = self.name
        self.gen_source(ast, code.co_name, code._customize)
        self.name = old_name
        code._tokens = None; code._customize = None # save memory
        self.classes.pop(-1)

    def gen_source(self, ast, name, customize, isLambda=False, returnNone=False):
        """convert AST to Python source code"""

        rn = self.return_none
        self.return_none = returnNone
        old_name = self.name
        self.name = name
        # if code would be empty, append 'pass'
        if len(ast) == 0:
            self.println(self.indent, 'pass')
        else:
            self.customize(customize)
            if isLambda:
                self.write(self.traverse(ast, isLambda=isLambda))
            else:
                self.text = self.traverse(ast, isLambda=isLambda)
                self.println(self.text)
        self.name = old_name
        self.return_none = rn

    def build_ast(self, tokens, customize, isLambda=False,
                  noneInNames=False, isTopLevel=False):

        # assert isinstance(tokens[0], Token)

        if isLambda:
            tokens.append(Token('LAMBDA_MARKER'))
            try:
                ast = python_parser.parse(self.p, tokens, customize)
            except (python_parser.ParserError, AssertionError) as e:
                raise ParserError(e, tokens)
            maybe_show_ast(self.showast, ast)
            return ast

        # The bytecode for the end of the main routine has a
        # "return None". However you can't issue a "return" statement in
        # main. So as the old cigarette slogan goes: I'd rather switch (the token stream)
        # than fight (with the grammar to not emit "return None").
        if self.hide_internal:
            if len(tokens) >= 2 and not noneInNames:
                if tokens[-1].type == 'RETURN_VALUE':
                    # Python 3.4's classes can add a "return None" which is
                    # invalid syntax.
                    if tokens[-2].type == 'LOAD_CONST':
                        if isTopLevel or tokens[-2].pattr is None:
                            del tokens[-2:]
                        else:
                            tokens.append(Token('RETURN_LAST'))
                    else:
                        tokens.append(Token('RETURN_LAST'))
            if len(tokens) == 0:
                return PASS

        # Build AST from disassembly.
        try:
            ast = python_parser.parse(self.p, tokens, customize)
        except (python_parser.ParserError, AssertionError) as e:
            raise ParserError(e, tokens)

        maybe_show_ast(self.showast, ast)

        return ast

    @classmethod
    def _get_mapping(cls, node):
        return MAP.get(node, MAP_DIRECT)


def deparse_code(version, co, out=sys.stdout, showasm=False, showast=False,
                 showgrammar=False, code_objects={}, compile_mode='exec', is_pypy=False):
    """
    ingests and deparses a given code block 'co'
    """

    assert iscode(co)
    # store final output stream for case of error
    scanner = get_scanner(version, is_pypy=is_pypy)

    tokens, customize = scanner.ingest(co, code_objects=code_objects)
    maybe_show_asm(showasm, tokens)

    debug_parser = dict(PARSER_DEFAULT_DEBUG)
    if showgrammar:
        debug_parser['reduce'] = showgrammar
        debug_parser['errorstack'] = True

    #  Build AST from disassembly.
    linestarts = dict(scanner.opc.findlinestarts(co))
    deparsed = SourceWalker(version, out, scanner, showast=showast,
                            debug_parser=debug_parser, compile_mode=compile_mode,
                            is_pypy=is_pypy,
                            linestarts=linestarts)

    isTopLevel = co.co_name == '<module>'
    deparsed.ast = deparsed.build_ast(tokens, customize, isTopLevel=isTopLevel)

    assert deparsed.ast == 'stmts', 'Should have parsed grammar start'

    del tokens # save memory

    deparsed.mod_globs = find_globals(deparsed.ast, set())

    # convert leading '__doc__ = "..." into doc string
    try:
        if deparsed.ast[0][0] == ASSIGN_DOC_STRING(co.co_consts[0]):
            deparsed.print_docstring('', co.co_consts[0])
            del deparsed.ast[0]
        if deparsed.ast[-1] == RETURN_NONE:
            deparsed.ast.pop() # remove last node
            # todo: if empty, add 'pass'
    except:
        pass

    # What we've been waiting for: Generate source from AST!
    deparsed.gen_source(deparsed.ast, co.co_name, customize)

    for g in deparsed.mod_globs:
        deparsed.write('# global %s ## Warning: Unused global' % g)

    if deparsed.ERROR:
        raise SourceWalkerError("Deparsing stopped due to parse error")
    return deparsed

if __name__ == '__main__':
    def deparse_test(co):
        "This is a docstring"
        sys_version = sys.version_info.major + (sys.version_info.minor / 10.0)
        deparsed = deparse_code(sys_version, co, showasm=True, showast=True)
        # deparsed = deparse_code(sys_version, co, showasm=False, showast=False,
        #                         showgrammar=True)
        print(deparsed.text)
        return
    deparse_test(deparse_test.__code__)<|MERGE_RESOLUTION|>--- conflicted
+++ resolved
@@ -1765,10 +1765,6 @@
                     line_number = self.line_number
                     value = self.traverse(kv[0], indent=self.indent+(len(name)+2)*' ')
                     pass
-<<<<<<< HEAD
-                self.write(sep, name, ': ', value)
-                sep = line_seperator
-=======
                 self.write(value)
                 sep = ","
                 if line_number != self.line_number:
@@ -1776,7 +1772,6 @@
                     line_number = self.line_number
         if sep.startswith(",\n"):
             self.write(sep[1:])
->>>>>>> 8e62a48c
         self.write('}')
         self.indentLess(INDENT_PER_LEVEL)
         self.prec = p
