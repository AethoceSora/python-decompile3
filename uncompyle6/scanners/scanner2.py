# Copyright (c) 2015, 2016 by Rocky Bernstein
# Copyright (c) 2005 by Dan Pascu <dan@windowmaker.org>
# Copyright (c) 2000-2002 by hartmut Goebel <h.goebel@crazy-compilers.com>
"""
Python 2 Generic bytecode scanner/deparser

This overlaps various Python3's dis module, but it can be run from
Python versions other than the version running this code. Notably,
run from Python version 2.

Also we *modify* the instruction sequence to assist deparsing code.
For example:
 -  we add "COME_FROM" instructions to help in figuring out
    conditional branching and looping.
 -  LOAD_CONSTs are classified further into the type of thing
    they load:
      lambda's, genexpr's, {dict,set,list} comprehension's,
 -  PARAMETER counts appended  {CALL,MAKE}_FUNCTION, BUILD_{TUPLE,SET,SLICE}

Finally we save token information.
"""

from __future__ import print_function

import inspect
from collections import namedtuple
from array import array

from xdis.code import iscode
from xdis.bytecode import findlinestarts

import uncompyle6.scanner as scan

class Scanner2(scan.Scanner):
    def __init__(self, version, show_asm=None, is_pypy=False):
<<<<<<< HEAD
        scan.Scanner.__init__(self, version, show_asm, is_pypy)
=======
        scan.Scanner.__init__(self, version, show_asm)
>>>>>>> a5f45f23
        self.pop_jump_if = frozenset([self.opc.PJIF, self.opc.PJIT])
        self.jump_forward = frozenset([self.opc.JUMP_ABSOLUTE, self.opc.JUMP_FORWARD])
        # This is the 2.5+ default
        # For <2.5 it is <generator expression>
        self.genexpr_name = '<genexpr>';

    def disassemble(self, co, classname=None, code_objects={}, show_asm=None):
        """
        Disassemble a Python 2 code object, returning a list of 'Token'.
        Various tranformations are made to assist the deparsing grammar.
        For example:
           -  various types of LOAD_CONST's are categorized in terms of what they load
           -  COME_FROM instructions are added to assist parsing control structures
           -  MAKE_FUNCTION and FUNCTION_CALLS append the number of positional aruments
        The main part of this procedure is modelled after
        dis.disassemble().
        """

        show_asm = self.show_asm if not show_asm else show_asm
        # show_asm = 'before'
        if show_asm in ('both', 'before'):
            from xdis.bytecode import Bytecode
            bytecode = Bytecode(co, self.opc)
            for instr in bytecode.get_instructions(co):
                print(instr._disassemble())

        # Container for tokens
        tokens = []

        customize = {}
        Token = self.Token # shortcut

        n = self.setup_code(co)

        self.build_lines_data(co, n)
        self.build_prev_op(n)

        # self.lines contains (block,addrLastInstr)
        if classname:
            classname = '_' + classname.lstrip('_') + '__'

            def unmangle(name):
                if name.startswith(classname) and name[-2:] != '__':
                    return name[len(classname) - 2:]
                return name

            free = [ unmangle(name) for name in (co.co_cellvars + co.co_freevars) ]
            names = [ unmangle(name) for name in co.co_names ]
            varnames = [ unmangle(name) for name in co.co_varnames ]
        else:
            free = co.co_cellvars + co.co_freevars
            names = co.co_names
            varnames = co.co_varnames
        self.names = names

        # Scan for assertions. Later we will
        # turn 'LOAD_GLOBAL' to 'LOAD_ASSERT'.
        # 'LOAD_ASSERT' is used in assert statements.
        self.load_asserts = set()
        for i in self.op_range(0, n):
            # We need to detect the difference between
            # "raise AssertionError" and
            # "assert"
            if self.code[i] == self.opc.PJIT and self.code[i+3] == self.opc.LOAD_GLOBAL:
                if names[self.get_argument(i+3)] == 'AssertionError':
                    self.load_asserts.add(i+3)

        cf = self.find_jump_targets()
        # contains (code, [addrRefToCode])
        last_stmt = self.next_stmt[0]
        i = self.next_stmt[last_stmt]
        replace = {}
        while i < n-1:
            if self.lines[last_stmt].next > i:
                if self.code[last_stmt] == self.opc.PRINT_ITEM:
                    if self.code[i] == self.opc.PRINT_ITEM:
                        replace[i] = 'PRINT_ITEM_CONT'
                    elif self.code[i] == self.opc.PRINT_NEWLINE:
                        replace[i] = 'PRINT_NEWLINE_CONT'
            last_stmt = i
            i = self.next_stmt[i]

        extended_arg = 0
        for offset in self.op_range(0, n):
            if offset in cf:
                k = 0
                for j in cf[offset]:
                    tokens.append(Token(
                        'COME_FROM', None, repr(j),
                        offset="%s_%d" % (offset, k),
                        has_arg = True))
                    k += 1

            op = self.code[offset]
            opname = self.opc.opname[op]

            oparg = None; pattr = None
            has_arg = (op >= self.opc.HAVE_ARGUMENT)
            if has_arg:
                oparg = self.get_argument(offset) + extended_arg
                extended_arg = 0
                if op == self.opc.EXTENDED_ARG:
                    extended_arg = oparg * scan.L65536
                    continue
                if op in self.opc.hasconst:
                    const = co.co_consts[oparg]
                    if iscode(const):
                        oparg = const
                        if const.co_name == '<lambda>':
                            assert opname == 'LOAD_CONST'
                            opname = 'LOAD_LAMBDA'
                        elif const.co_name == '<genexpr>':
                            opname = 'LOAD_GENEXPR'
                        elif const.co_name == '<dictcomp>':
                            opname = 'LOAD_DICTCOMP'
                        elif const.co_name == '<setcomp>':
                            opname = 'LOAD_SETCOMP'
                        # verify() uses 'pattr' for comparison, since 'attr'
                        # now holds Code(const) and thus can not be used
                        # for comparison (todo: think about changing this)
                        # pattr = 'code_object @ 0x%x %s->%s' %\
                        # (id(const), const.co_filename, const.co_name)
                        pattr = '<code_object ' + const.co_name + '>'
                    else:
                        pattr = const
                elif op in self.opc.hasname:
                    pattr = names[oparg]
                elif op in self.opc.hasjrel:
                    pattr = repr(offset + 3 + oparg)
                elif op in self.opc.hasjabs:
                    if self.version == 2.7 and op == self.opc.JUMP_ABSOLUTE:
                        target = self.get_target(offset)
                        # FIXME: this is a hack to catch stuff like:
                        #   for ...
                        #     try: ...
                        #     except: continue
                        # the "continue" is not on a new line.
                        n = len(tokens)
                        if (n > 2 and
                            tokens[-1].type == 'JUMP_BACK' and
                            self.code[offset+3] == self.opc.END_FINALLY):
                            tokens[-1].type = intern('CONTINUE')
                    pattr = repr(oparg)
                elif op in self.opc.haslocal:
                    pattr = varnames[oparg]
                elif op in self.opc.hascompare:
                    pattr = self.opc.cmp_op[oparg]
                elif op in self.opc.hasfree:
                    pattr = free[oparg]

            if op in self.varargs_ops:
                # CE - Hack for >= 2.5
                #      Now all values loaded via LOAD_CLOSURE are packed into
                #      a tuple before calling MAKE_CLOSURE.
                if op == self.opc.BUILD_TUPLE and \
                    self.code[self.prev[offset]] == self.opc.LOAD_CLOSURE:
                    continue
                else:
                    opname = '%s_%d' % (opname, oparg)
                    if op != self.opc.BUILD_SLICE:
                        customize[opname] = oparg
            elif op == self.opc.JUMP_ABSOLUTE:
                target = self.get_target(offset)
                if target < offset:
                    if (offset in self.stmts
                        and self.code[offset+3] not in (self.opc.END_FINALLY,
                                                        self.opc.POP_BLOCK)
                        and offset not in self.not_continue):
                        opname = 'CONTINUE'
                    else:
                        opname = 'JUMP_BACK'

            elif op == self.opc.LOAD_GLOBAL:
                if offset in self.load_asserts:
                    opname = 'LOAD_ASSERT'
            elif op == self.opc.RETURN_VALUE:
                if offset in self.return_end_ifs:
                    opname = 'RETURN_END_IF'

            if offset in self.linestartoffsets:
                linestart = self.linestartoffsets[offset]
            else:
                linestart = None

            if offset not in replace:
                tokens.append(Token(
                    opname, oparg, pattr, offset, linestart, op, has_arg))
            else:
                tokens.append(Token(
                    replace[offset], oparg, pattr, offset, linestart, op, has_arg))
                pass
            pass

        if show_asm in ('both', 'after'):
            for t in tokens:
                print(t.format())
            print()
        return tokens, customize

    def op_size(self, op):
        """
        Return size of operator with its arguments
        for given opcode <op>.
        """
        if op < self.opc.HAVE_ARGUMENT and op not in self.opc.hasArgumentExtended:
            return 1
        else:
            return 3

    def setup_code(self, co):
        """
        Creates Python-independent bytecode structure (byte array) in
        self.code and records previous instruction in self.prev
        The size of self.code is returned
        """
        self.code = array('B', co.co_code)

        n = -1
        for i in self.op_range(0, len(self.code)):
            if self.code[i] in (self.opc.RETURN_VALUE, self.opc.END_FINALLY):
                n = i + 1
                pass
            pass
        assert n > -1, "Didn't find RETURN_VALUE or END_FINALLY"
        self.code = array('B', co.co_code[:n])

        return n

    def build_prev_op(self, n):
        self.prev = [0]
        # mapping addresses of instruction & argument
        for i in self.op_range(0, n):
            op = self.code[i]
            self.prev.append(i)
            if self.op_hasArgument(op):
                self.prev.append(i)
                self.prev.append(i)
                pass
            pass

    def build_lines_data(self, co, n):
        """
        Initializes self.lines and self.linesstartoffsets
        """
        self.lines = []
        linetuple = namedtuple('linetuple', ['l_no', 'next'])

        # linestarts is a tuple of (offset, line number).
        # Turn that in a has that we can index
        self.linestarts = list(findlinestarts(co))
        self.linestartoffsets = {}
        for offset, lineno in self.linestarts:
            self.linestartoffsets[offset] = lineno

        j = 0
        (prev_start_byte, prev_line_no) = self.linestarts[0]
        for (start_byte, line_no) in self.linestarts[1:]:
            while j < start_byte:
                self.lines.append(linetuple(prev_line_no, start_byte))
                j += 1
            prev_line_no = start_byte
        while j < n:
            self.lines.append(linetuple(prev_line_no, n))
            j+=1
        return

    def build_stmt_indices(self):
        code = self.code
        start = 0
        end = len(code)

        stmt_opcode_seqs = frozenset([(self.opc.PJIF, self.opc.JUMP_FORWARD),
                                      (self.opc.PJIF, self.opc.JUMP_ABSOLUTE),
                                      (self.opc.PJIT, self.opc.JUMP_FORWARD),
                                      (self.opc.PJIT, self.opc.JUMP_ABSOLUTE)])

        prelim = self.all_instr(start, end, self.stmt_opcodes)

        stmts = self.stmts = set(prelim)
        pass_stmts = set()
        for seq in stmt_opcode_seqs:
            for i in self.op_range(start, end-(len(seq)+1)):
                match = True
                for elem in seq:
                    if elem != code[i]:
                        match = False
                        break
                    i += self.op_size(code[i])

                if match:
                    i = self.prev[i]
                    stmts.add(i)
                    pass_stmts.add(i)

        if pass_stmts:
            stmt_list = list(stmts)
            stmt_list.sort()
        else:
            stmt_list = prelim
        last_stmt = -1
        self.next_stmt = []
        slist = self.next_stmt = []
        i = 0
        for s in stmt_list:
            if code[s] == self.opc.JUMP_ABSOLUTE and s not in pass_stmts:
                target = self.get_target(s)
                if target > s or self.lines[last_stmt].l_no == self.lines[s].l_no:
                    stmts.remove(s)
                    continue
                j = self.prev[s]
                while code[j] == self.opc.JUMP_ABSOLUTE:
                    j = self.prev[j]
                if code[j] == self.opc.LIST_APPEND: # list comprehension
                    stmts.remove(s)
                    continue
            elif code[s] == self.opc.POP_TOP and code[self.prev[s]] == self.opc.ROT_TWO:
                stmts.remove(s)
                continue
            elif code[s] in self.designator_ops:
                j = self.prev[s]
                while code[j] in self.designator_ops:
                    j = self.prev[j]
                if code[j] == self.opc.FOR_ITER:
                    stmts.remove(s)
                    continue
            last_stmt = s
            slist += [s] * (s-i)
            i = s
        slist += [end] * (end-len(slist))

    def next_except_jump(self, start):
        '''
        Return the next jump that was generated by an except SomeException:
        construct in a try...except...else clause or None if not found.
        '''

        if self.code[start] == self.opc.DUP_TOP:
            except_match = self.first_instr(start, len(self.code), self.opc.PJIF)
            if except_match:
                jmp = self.prev[self.get_target(except_match)]

                # In Python <= 2.6 we may have jumps to jumps
                if self.version <= 2.6 and self.code[jmp] in self.jump_forward:
                    self.not_continue.add(jmp)
                    jmp = self.get_target(jmp)
                    if jmp not in self.pop_jump_if | self.jump_forward:
                        self.ignore_if.add(except_match)
                        return None

                self.ignore_if.add(except_match)
                self.not_continue.add(jmp)
                return jmp

        count_END_FINALLY = 0
        count_SETUP_ = 0
        for i in self.op_range(start, len(self.code)):
            op = self.code[i]
            if op == self.opc.END_FINALLY:
                if count_END_FINALLY == count_SETUP_:
                    if self.version == 2.7:
                        assert self.code[self.prev[i]] in \
                            self.jump_forward | frozenset([self.opc.RETURN_VALUE])
                    self.not_continue.add(self.prev[i])
                    return self.prev[i]
                count_END_FINALLY += 1
            elif op in self.setup_ops:
                count_SETUP_ += 1

    def detect_structure(self, pos, op=None):
        '''
        Detect type of block structures and their boundaries to fix optimized jumps
        in python2.3+
        '''

        # TODO: check the struct boundaries more precisely -Dan

        code = self.code
        # Ev remove this test and make op a mandatory argument -Dan
        if op is None:
            op = code[pos]

        # Detect parent structure
        parent = self.structs[0]
        start  = parent['start']
        end    = parent['end']
        for s in self.structs:
            _start = s['start']
            _end   = s['end']
            if (_start <= pos < _end) and (_start >= start and _end <= end):
                start  = _start
                end    = _end
                parent = s

        if op == self.opc.SETUP_LOOP:

            # We categorize loop types: 'for', 'while', 'while 1' with
            # possibly suffices '-loop' and '-else'
            # Try to find the jump_back instruction of the loop.
            # It could be a return instruction.

            start = pos+3
            target = self.get_target(pos, op)
            end    = self.restrict_to_parent(target, parent)

            if target != end:
                self.fixed_jumps[pos] = end

            (line_no, next_line_byte) = self.lines[pos]
            jump_back = self.last_instr(start, end, self.opc.JUMP_ABSOLUTE,
                                        next_line_byte, False)

            if jump_back:
                # Account for the fact that < 2.7 has an explicit
                # POP_TOP instruction in the equivalate POP_JUMP_IF
                # construct
                if self.version < 2.7:
                    jump_forward_offset = jump_back+4
                    return_val_offset1 = self.prev[self.prev[self.prev[end]]]
                    # Is jump back really "back"?
                    jump_target = self.get_target(jump_back, code[jump_back])
                    if (jump_target > jump_back or
                        code[jump_back+3] in [self.opc.JUMP_FORWARD, self.opc.JUMP_ABSOLUTE]):
                        jump_back = None
                        pass
                else:
                    jump_forward_offset = jump_back+3
                    return_val_offset1 = self.prev[self.prev[end]]

            if (jump_back and jump_back != self.prev[end]
                and code[jump_forward_offset] in self.jump_forward):
                if (code[self.prev[end]] == self.opc.RETURN_VALUE or
                    (code[self.prev[end]] == self.opc.POP_BLOCK
                     and code[return_val_offset1] == self.opc.RETURN_VALUE)):
                    jump_back = None
            if not jump_back:
                # loop suite ends in return
                # scanner26 of wbiti had:
                # jump_back = self.last_instr(start, end, self.opc.JUMP_ABSOLUTE, start, False)
                jump_back = self.last_instr(start, end, self.opc.RETURN_VALUE)
                if not jump_back:
                    return
                jump_back += 1

                if_offset = None
                if self.version < 2.7:
                    # Look for JUMP_IF POP_TOP ...
                    if (code[self.prev[next_line_byte]] == self.opc.POP_TOP
                        and (code[self.prev[self.prev[next_line_byte]]]
                             in self.pop_jump_if)):
                        if_offset = self.prev[self.prev[next_line_byte]]
                elif code[self.prev[next_line_byte]] in self.pop_jump_if:
                    # Look for POP_JUMP_IF ...
                    if_offset = self.prev[next_line_byte]
                if if_offset:
                    loop_type = 'while'
                    self.ignore_if.add(if_offset)
                    if self.version < 2.7 and (
                            code[self.prev[jump_back]] == self.opc.RETURN_VALUE):
                        self.ignore_if.add(self.prev[jump_back])
                        pass
                    pass
                else:
                    loop_type = 'for'
                target = next_line_byte
                end = jump_back + 3
            else:
                if self.get_target(jump_back) >= next_line_byte:
                    jump_back = self.last_instr(start, end, self.opc.JUMP_ABSOLUTE, start, False)
                if end > jump_back+4 and code[end] in self.jump_forward:
                    if code[jump_back+4] in self.jump_forward:
                        if self.get_target(jump_back+4) == self.get_target(end):
                            self.fixed_jumps[pos] = jump_back+4
                            end = jump_back+4
                elif target < pos:
                    self.fixed_jumps[pos] = jump_back+4
                    end = jump_back+4

                target = self.get_target(jump_back, self.opc.JUMP_ABSOLUTE)

                if code[target] in (self.opc.FOR_ITER, self.opc.GET_ITER):
                    loop_type = 'for'
                else:
                    loop_type = 'while'
                    if (self.version < 2.7
                        and self.code[self.prev[next_line_byte]] == self.opc.POP_TOP):
                        test = self.prev[self.prev[next_line_byte]]
                    else:
                        test = self.prev[next_line_byte]

                    if test == pos:
                        loop_type = 'while 1'
                    elif self.code[test] in self.opc.hasjabs + self.opc.hasjrel:
                        self.ignore_if.add(test)
                        test_target = self.get_target(test)
                        if test_target > (jump_back+3):
                            jump_back = test_target
                self.not_continue.add(jump_back)
            self.loops.append(target)
            self.structs.append({'type': loop_type + '-loop',
                                   'start': target,
                                   'end':   jump_back})
            if jump_back+3 != end:
                self.structs.append({'type': loop_type + '-else',
                                       'start': jump_back+3,
                                       'end':   end})
        elif op == self.opc.SETUP_EXCEPT:
            start  = pos+3
            target = self.get_target(pos, op)
            end    = self.restrict_to_parent(target, parent)
            if target != end:
                self.fixed_jumps[pos] = end
                # print target, end, parent
            # Add the try block
            self.structs.append({'type':  'try',
                                   'start': start,
                                   'end':   end-4})
            # Now isolate the except and else blocks
            end_else = start_else = self.get_target(self.prev[end])

            # Add the except blocks
            i = end
            while i < len(self.code) and self.code[i] != self.opc.END_FINALLY:
                jmp = self.next_except_jump(i)
                if jmp is None: # check
                    i = self.next_stmt[i]
                    continue
                if self.code[jmp] == self.opc.RETURN_VALUE:
                    self.structs.append({'type':  'except',
                                           'start': i,
                                           'end':   jmp+1})
                    i = jmp + 1
                else:
                    target = self.get_target(jmp)
                    if target != start_else:
                        end_else = self.get_target(jmp)
                    if self.code[jmp] == self.opc.JUMP_FORWARD:
                        if self.version <= 2.6:
                            self.fixed_jumps[jmp] = target
                        else:
                            self.fixed_jumps[jmp] = -1
                    self.structs.append({'type':  'except',
                                   'start': i,
                                   'end':   jmp})
                    i = jmp + 3

            # Add the try-else block
            if end_else != start_else:
                r_end_else = self.restrict_to_parent(end_else, parent)
                # May be able to drop the 2.7 test.
                if self.version == 2.7:
                    self.structs.append({'type':  'try-else',
                                           'start': i+1,
                                           'end':   r_end_else})
                    self.fixed_jumps[i] = r_end_else
            else:
                self.fixed_jumps[i] = i+1

        elif op in self.pop_jump_if:
            start = pos+3
            target = self.get_target(pos, op)
            rtarget = self.restrict_to_parent(target, parent)
            pre = self.prev

            # Do not let jump to go out of parent struct bounds
            if target != rtarget and parent['type'] == 'and/or':
                self.fixed_jumps[pos] = rtarget
                return

            # Does this jump to right after another conditional jump that is
            # not myself?  If so, it's part of a larger conditional.
            # rocky: if we have a conditional jump to the next instruction, then
            # possibly I am "skipping over" a "pass" or null statement.

            if self.version < 2.7:
                op_testset = set([self.opc.POP_TOP,
                                   self.opc.JUMP_IF_TRUE, self.opc.JUMP_IF_FALSE])
            else:
                op_testset = self.pop_jump_if_or_pop | self.pop_jump_if

            if ( code[pre[target]] in op_testset
                 and (target > pos) ):
                self.fixed_jumps[pos] = pre[target]
                self.structs.append({'type':  'and/or',
                                       'start': start,
                                       'end':   pre[target]})
                return

            # Is it an "and" inside an "if" block
            if op == self.opc.PJIF:
                # Search for other POP_JUMP_IF_FALSE targetting the same op,
                # in current statement, starting from current offset, and filter
                # everything inside inner 'or' jumps and midline ifs
                match = self.rem_or(start, self.next_stmt[pos], self.opc.PJIF, target)
                ## We can't remove mid-line ifs because line structures have changed
                ## from restructBytecode().
                ##  match = self.remove_mid_line_ifs(match)

                # If we still have any offsets in set, start working on it
                if match:
                    if code[pre[rtarget]] in self.jump_forward \
                            and pre[rtarget] not in self.stmts \
                            and self.restrict_to_parent(self.get_target(pre[rtarget]), parent) == rtarget:
                        if code[pre[pre[rtarget]]] == self.opc.JUMP_ABSOLUTE \
                                and self.remove_mid_line_ifs([pos]) \
                                and target == self.get_target(pre[pre[rtarget]]) \
                                and (pre[pre[rtarget]] not in self.stmts or self.get_target(pre[pre[rtarget]]) > pre[pre[rtarget]])\
                                and 1 == len(self.remove_mid_line_ifs(self.rem_or(start, pre[pre[rtarget]], self.pop_jump_if, target))):
                            pass
                        elif code[pre[pre[rtarget]]] == self.opc.RETURN_VALUE \
                                and self.remove_mid_line_ifs([pos]) \
                                and 1 == (len(set(self.remove_mid_line_ifs(self.rem_or(start,
                                                                                       pre[pre[rtarget]],
                                                                                       self.pop_jump_if, target)))
                                              | set(self.remove_mid_line_ifs(self.rem_or(start, pre[pre[rtarget]],
                                                            (self.opc.PJIF, self.opc.PJIT, self.opc.JUMP_ABSOLUTE), pre[rtarget], True))))):
                            pass
                        else:
                            fix = None
                            jump_ifs = self.all_instr(start, self.next_stmt[pos], self.opc.PJIF)
                            last_jump_good = True
                            for j in jump_ifs:
                                if target == self.get_target(j):
                                    if self.lines[j].next == j+3 and last_jump_good:
                                        fix = j
                                        break
                                else:
                                    last_jump_good = False
                            self.fixed_jumps[pos] = fix or match[-1]
                            return
                    else:
                        self.fixed_jumps[pos] = match[-1]
                        return
            else: # op == self.opc.PJIT
                if self.version < 2.7 and code[pos+3] == self.opc.POP_TOP:
                    assert_pos = pos + 4
                else:
                    assert_pos = pos + 3
                if (assert_pos) in self.load_asserts:
                    if code[pre[rtarget]] == self.opc.RAISE_VARARGS:
                        return
                    self.load_asserts.remove(assert_pos)

                next = self.next_stmt[pos]
                if pre[next] == pos:
                    pass
                elif code[next] in self.jump_forward and target == self.get_target(next):
                    if code[pre[next]] == self.opc.PJIF:
                        if code[next] == self.opc.JUMP_FORWARD or target != rtarget or code[pre[pre[rtarget]]] not in (self.opc.JUMP_ABSOLUTE, self.opc.RETURN_VALUE):
                            self.fixed_jumps[pos] = pre[next]
                            return
                elif code[next] == self.opc.JUMP_ABSOLUTE and code[target] in self.jump_forward:
                    next_target = self.get_target(next)
                    if self.get_target(target) == next_target:
                        self.fixed_jumps[pos] = pre[next]
                        return
                    elif code[next_target] in self.jump_forward and self.get_target(next_target) == self.get_target(target):
                        self.fixed_jumps[pos] = pre[next]
                        return

            # don't add a struct for a while test, it's already taken care of
            if pos in self.ignore_if:
                return

            if code[pre[rtarget]] == self.opc.JUMP_ABSOLUTE and pre[rtarget] in self.stmts \
                    and pre[rtarget] != pos and pre[pre[rtarget]] != pos:
                if code[rtarget] == self.opc.JUMP_ABSOLUTE and code[rtarget+3] == self.opc.POP_BLOCK:
                    if code[pre[pre[rtarget]]] != self.opc.JUMP_ABSOLUTE:
                        pass
                    elif self.get_target(pre[pre[rtarget]]) != target:
                        pass
                    else:
                        rtarget = pre[rtarget]
                else:
                    rtarget = pre[rtarget]

            # Does the "if" jump just beyond a jump op, then this is probably an if statement
            pre_rtarget = pre[rtarget]
            code_pre_rtarget = code[pre_rtarget]
            if code_pre_rtarget in self.jump_forward:
                if_end = self.get_target(pre_rtarget)

                # Is this a loop and not an "if" statment?
                if (if_end < pre_rtarget) and (code[pre[if_end]] == self.opc.SETUP_LOOP):
                    if(if_end > start):
                        return

                end = self.restrict_to_parent(if_end, parent)

                self.structs.append({'type':  'if-then',
                                       'start': start,
                                       'end':   pre_rtarget})
                self.not_continue.add(pre_rtarget)

                if rtarget < end:
                    self.structs.append({'type':  'if-else',
                                       'start': rtarget,
                                       'end':   end})
            elif code_pre_rtarget == self.opc.RETURN_VALUE:
                if self.version == 2.7 or pre_rtarget not in self.ignore_if:
                    self.structs.append({'type':  'if-then',
                                           'start': start,
                                           'end':   rtarget})
                    if self.version == 2.7 or code[pre_rtarget+1] != self.opc.JUMP_FORWARD:
                        self.return_end_ifs.add(pre_rtarget)

        elif op in self.pop_jump_if_or_pop:
            target = self.get_target(pos, op)
            self.fixed_jumps[pos] = self.restrict_to_parent(target, parent)

    def find_jump_targets(self):
        '''
        Detect all offsets in a byte code which are jump targets.

        Return the list of offsets.

        This procedure is modelled after dis.findlabels(), but here
        for each target the number of jumps are counted.
        '''

        n = len(self.code)
        self.structs = [{'type':  'root',
                           'start': 0,
                           'end':   n-1}]
        self.loops = []  # All loop entry points
        self.fixed_jumps = {} # Map fixed jumps to their real destination
        self.ignore_if = set()
        self.build_stmt_indices()

        # Containers filled by detect_structure()
        self.not_continue = set()
        self.return_end_ifs = set()

        targets = {}
        for i in self.op_range(0, n):
            op = self.code[i]

            # Determine structures and fix jumps in Python versions
            # since 2.3
            self.detect_structure(i, op)

            if op >= self.opc.HAVE_ARGUMENT:
                label = self.fixed_jumps.get(i)
                oparg = self.get_argument(i)
                if label is None:
                    if op in self.opc.hasjrel and op != self.opc.FOR_ITER:
                        label = i + 3 + oparg
                    elif self.version == 2.7 and op in self.opc.hasjabs:
                        if op in (self.opc.JUMP_IF_FALSE_OR_POP,
                                  self.opc.JUMP_IF_TRUE_OR_POP):
                            if (oparg > i):
                                label = oparg

                if label is not None and label != -1:
                    targets[label] = targets.get(label, []) + [i]
            elif op == self.opc.END_FINALLY and i in self.fixed_jumps:
                label = self.fixed_jumps[i]
                targets[label] = targets.get(label, []) + [i]
        return targets

    # FIXME: combine with scanner3.py code and put into scanner.py
    def rem_or(self, start, end, instr, target=None, include_beyond_target=False):
        """
        Find all <instr> in the block from start to end.
        <instr> is any python bytecode instruction or a list of opcodes
        If <instr> is an opcode with a target (like a jump), a target
        destination can be specified which must match precisely.

        Return a list with indexes to them or [] if none found.
        """

        assert(start>=0 and end<=len(self.code) and start <= end)

        try:    None in instr
        except: instr = [instr]

        instr_offsets = []
        for i in self.op_range(start, end):
            op = self.code[i]
            if op in instr:
                if target is None:
                    instr_offsets.append(i)
                else:
                    t = self.get_target(i, op)
                    if include_beyond_target and t >= target:
                        instr_offsets.append(i)
                    elif t == target:
                        instr_offsets.append(i)

        pjits = self.all_instr(start, end, self.opc.PJIT)
        filtered = []
        for pjit in pjits:
            tgt = self.get_target(pjit)-3
            for i in instr_offsets:
                if i <= pjit or i >= tgt:
                    filtered.append(i)
            instr_offsets = filtered
            filtered = []
        return instr_offsets


if __name__ == "__main__":
    from uncompyle6 import PYTHON_VERSION
    if PYTHON_VERSION >= 2.3:
        co = inspect.currentframe().f_code
        from uncompyle6 import PYTHON_VERSION
        tokens, customize = Scanner2(PYTHON_VERSION).disassemble(co)
        for t in tokens:
            print(t.format())
    else:
        print("Need to be Python 3.2 or greater to demo; I am %s." %
              PYTHON_VERSION)
    pass<|MERGE_RESOLUTION|>--- conflicted
+++ resolved
@@ -27,17 +27,12 @@
 from array import array
 
 from xdis.code import iscode
-from xdis.bytecode import findlinestarts
 
 import uncompyle6.scanner as scan
 
 class Scanner2(scan.Scanner):
     def __init__(self, version, show_asm=None, is_pypy=False):
-<<<<<<< HEAD
         scan.Scanner.__init__(self, version, show_asm, is_pypy)
-=======
-        scan.Scanner.__init__(self, version, show_asm)
->>>>>>> a5f45f23
         self.pop_jump_if = frozenset([self.opc.PJIF, self.opc.PJIT])
         self.jump_forward = frozenset([self.opc.JUMP_ABSOLUTE, self.opc.JUMP_FORWARD])
         # This is the 2.5+ default
@@ -287,7 +282,7 @@
 
         # linestarts is a tuple of (offset, line number).
         # Turn that in a has that we can index
-        self.linestarts = list(findlinestarts(co))
+        self.linestarts = list(self.opc.findlinestarts(co))
         self.linestartoffsets = {}
         for offset, lineno in self.linestarts:
             self.linestartoffsets[offset] = lineno
