--- conflicted
+++ resolved
@@ -1667,8 +1667,45 @@
 
     n_set = n_tuple = n_build_set = n_list
 
-<<<<<<< HEAD
-=======
+    def n_attribute(self, node):
+        if node[0] == "LOAD_CONST" or node[0] == "expr" and node[0][0] == "LOAD_CONST":
+            # FIXME: I didn't record which constants parenthesis is
+            # necessary. However, I suspect that we could further
+            # refine this by looking at operator precedence and
+            # eval'ing the constant value (pattr) and comparing with
+            # the type of the constant.
+            node.kind = "attribute_w_parens"
+        self.default(node)
+
+    def n_assign(self, node):
+        # A horrible hack for Python 3.0 .. 3.2
+        if 3.0 <= self.version <= 3.2 and len(node) == 2:
+            if (
+                node[0][0] == "LOAD_FAST"
+                and node[0][0].pattr == "__locals__"
+                and node[1][0].kind == "STORE_LOCALS"
+            ):
+                self.prune()
+        self.default(node)
+
+    def n_assign2(self, node):
+        for n in node[-2:]:
+            if n[0] == "unpack":
+                n[0].kind = "unpack_w_parens"
+        self.default(node)
+
+    def n_assign3(self, node):
+        for n in node[-3:]:
+            if n[0] == "unpack":
+                n[0].kind = "unpack_w_parens"
+        self.default(node)
+
+    def n_except_cond2(self, node):
+        unpack_node = -3 if node[-1] == "come_from_opt" else -2
+        if node[unpack_node][0] == "unpack":
+            node[unpack_node][0].kind = "unpack_w_parens"
+        self.default(node)
+
     def n_store(self, node):
         expr = node[0]
         if expr == "expr" and expr[0] == "LOAD_CONST" and node[1] == "STORE_ATTR":
@@ -1705,83 +1742,6 @@
         self.default(node)
 
     n_unpack_w_parens = n_unpack
-
->>>>>>> 96fbcb2e
-    def n_attribute(self, node):
-        if node[0] == "LOAD_CONST" or node[0] == "expr" and node[0][0] == "LOAD_CONST":
-            # FIXME: I didn't record which constants parenthesis is
-            # necessary. However, I suspect that we could further
-            # refine this by looking at operator precedence and
-            # eval'ing the constant value (pattr) and comparing with
-            # the type of the constant.
-            node.kind = "attribute_w_parens"
-        self.default(node)
-
-    def n_assign(self, node):
-        # A horrible hack for Python 3.0 .. 3.2
-        if 3.0 <= self.version <= 3.2 and len(node) == 2:
-            if (
-                node[0][0] == "LOAD_FAST"
-                and node[0][0].pattr == "__locals__"
-                and node[1][0].kind == "STORE_LOCALS"
-            ):
-                self.prune()
-        self.default(node)
-
-    def n_assign2(self, node):
-        for n in node[-2:]:
-            if n[0] == "unpack":
-                n[0].kind = "unpack_w_parens"
-        self.default(node)
-
-    def n_assign3(self, node):
-        for n in node[-3:]:
-            if n[0] == "unpack":
-                n[0].kind = "unpack_w_parens"
-        self.default(node)
-
-    def n_except_cond2(self, node):
-        unpack_node = -3 if node[-1] == "come_from_opt" else -2
-        if node[unpack_node][0] == "unpack":
-            node[unpack_node][0].kind = "unpack_w_parens"
-        self.default(node)
-
-    def n_unpack(self, node):
-        if node[0].kind.startswith("UNPACK_EX"):
-            # Python 3+
-            before_count, after_count = node[0].attr
-            for i in range(before_count + 1):
-                self.preorder(node[i])
-                if i != 0:
-                    self.write(", ")
-            self.write("*")
-            for i in range(1, after_count + 2):
-                self.preorder(node[before_count + i])
-                if i != after_count + 1:
-                    self.write(", ")
-            self.prune()
-            return
-        if node[0] == "UNPACK_SEQUENCE_0":
-            self.write("[]")
-            self.prune()
-            return
-        for n in node[1:]:
-            if n[0].kind == "unpack":
-                n[0].kind = "unpack_w_parens"
-        self.default(node)
-
-    n_unpack_w_parens = n_unpack
-
-    def n_store(self, node):
-        expr = node[0]
-        if expr == "expr" and expr[0] == "LOAD_CONST" and node[1] == "STORE_ATTR":
-            # FIXME: I didn't record which constants parenthesis is
-            # necessary. However, I suspect that we could further
-            # refine this by looking at operator precedence and
-            # eval'ing the constant value (pattr) and comparing with
-            # the type of the constant.
-            node.kind = "store_w_parens"
-        self.default(node)
 
     def template_engine(self, entry, startnode):
         """The format template interpetation engine.  See the comment at the
